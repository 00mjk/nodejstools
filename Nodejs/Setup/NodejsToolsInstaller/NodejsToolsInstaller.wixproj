--- conflicted
+++ resolved
@@ -14,13 +14,6 @@
     <SccLocalPath>SAK</SccLocalPath>
     <DefineConstants>
       $(DefineConstants);
-<<<<<<< HEAD
-=======
-      IncludeVsLogger=$(IncludeVsLogger)
-    </DefineConstants>
-    <DefineConstants>
-      $(DefineConstants);
->>>>>>> ca896ec1
       ReleaseBuild=$(ReleaseBuild)
     </DefineConstants>
     <DefineConstants Condition="$(VSTarget) == '12.0'">
@@ -79,13 +72,6 @@
       <Name>NodejsProfiler</Name>
       <Project>{C7D3FCEB-47DA-4539-8D20-6B9047BAC3F7}</Project>
     </ProjectReference>
-<<<<<<< HEAD
-=======
-    <ProjectReference Include="$(BuildRoot)\Internal\Nodejs\VsLoggerSetup\VsLogger.wixproj" Condition="'$(IncludeVsLogger)' == 'True'">
-      <Name>VsLoggerMsm</Name>
-      <Project>{639BFC80-B31B-4D3F-9DF3-A65913000B4B}</Project>
-    </ProjectReference>
->>>>>>> ca896ec1
   </ItemGroup>
   <ItemGroup>
     <EmbeddedResource Include="Strings11.0.wxl" />
@@ -99,9 +85,5 @@
       <EmbeddedResource Remove="Strings14.0.wxl" Condition="'$(VSTarget)' != '14.0'" />
     </ItemGroup>
   </Target>
-<<<<<<< HEAD
   <Import Project="..\SetupProjectAfter.settings" />
-=======
-  <Import Project="..\SetupProjectAfter.settings" />
->>>>>>> ca896ec1
 </Project>