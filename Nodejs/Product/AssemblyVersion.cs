<<<<<<< HEAD
//*********************************************************//
//    Copyright (c) Microsoft. All rights reserved.
//
//    Apache 2.0 License
//
//    You may obtain a copy of the License at
//    http://www.apache.org/licenses/LICENSE-2.0
//
//    Unless required by applicable law or agreed to in writing, software
//    distributed under the License is distributed on an "AS IS" BASIS,
//    WITHOUT WARRANTIES OR CONDITIONS OF ANY KIND, either express or
//    implied. See the License for the specific language governing
//    permissions and limitations under the License.
//
//*********************************************************//

using System.Reflection;
using System.Runtime.CompilerServices;
using System.Runtime.InteropServices;

// If you get compiler errors CS0579, "Duplicate '<attributename>' attribute", check your
// Properties\AssemblyInfo.cs file and remove any lines duplicating the ones below.
// (See also AssemblyInfoCommon.cs in this same directory.)

#if !SUPPRESS_COMMON_ASSEMBLY_VERSION 
[assembly: AssemblyVersion(AssemblyVersionInfo.StableVersion)] 
#endif 
[assembly: AssemblyFileVersion(AssemblyVersionInfo.Version)] 

class AssemblyVersionInfo {

    // This version string (and the comment for StableVersion) should be
    // updated manually between major releases (e.g. from 1.0 to 2.0).
    // Servicing branches and minor releases should retain the value.
    public const string ReleaseVersion = "1.0";

    // This version string (and the comment for Version) should be updated
    // manually between minor releases (e.g. from 1.0 to 1.1).
    // Servicing branches and prereleases should retain the value.
    public const string FileVersion = "1.1";

    // This version should never change from "4100.00"; BuildRelease.ps1
    // will replace it with a generated value.
    public const string BuildNumber = "4100.00";
#if DEV11
    public const string VSMajorVersion = "11";
    const string VSVersionSuffix = "2012";
#elif DEV12
    public const string VSMajorVersion = "12";
    const string VSVersionSuffix = "2013";
#elif DEV14
    public const string VSMajorVersion = "14";
    const string VSVersionSuffix = "2015";
#elif DEV15
    public const string VSMajorVersion = "15";
    const string VSVersionSuffix = "15";
#else
#error Unrecognized VS Version.
#endif

    public const string VSVersion = VSMajorVersion + ".0";

    // Defaults to "1.0.0.(2012|2013|2015)"
    public const string StableVersion = ReleaseVersion + "." + VSVersionSuffix;

    // Defaults to "1.1.4100.00"
    public const string Version = FileVersion + "." + BuildNumber;
}
=======
//*********************************************************//
//    Copyright (c) Microsoft. All rights reserved.
//
//    Apache 2.0 License
//
//    You may obtain a copy of the License at
//    http://www.apache.org/licenses/LICENSE-2.0
//
//    Unless required by applicable law or agreed to in writing, software
//    distributed under the License is distributed on an "AS IS" BASIS,
//    WITHOUT WARRANTIES OR CONDITIONS OF ANY KIND, either express or
//    implied. See the License for the specific language governing
//    permissions and limitations under the License.
//
//*********************************************************//

using System.Reflection;
using System.Runtime.CompilerServices;
using System.Runtime.InteropServices;

// If you get compiler errors CS0579, "Duplicate '<attributename>' attribute", check your
// Properties\AssemblyInfo.cs file and remove any lines duplicating the ones below.
// (See also AssemblyInfoCommon.cs in this same directory.)

#if !SUPPRESS_COMMON_ASSEMBLY_VERSION 
[assembly: AssemblyVersion(AssemblyVersionInfo.StableVersion)] 
#endif 
[assembly: AssemblyFileVersion(AssemblyVersionInfo.Version)] 

class AssemblyVersionInfo {

    // This version string (and the comment for StableVersion) should be
    // updated manually between major releases (e.g. from 1.0 to 2.0).
    // Servicing branches and minor releases should retain the value.
    public const string ReleaseVersion = "1.0";

    // This version string (and the comment for Version) should be updated
    // manually between minor releases (e.g. from 1.0 to 1.1).
    // Servicing branches and prereleases should retain the value.
    public const string FileVersion = "1.1";

    // This version should never change from "4100.00"; BuildRelease.ps1
    // will replace it with a generated value.
    public const string BuildNumber = "4100.00";
#if DEV11
    public const string VSMajorVersion = "11";
    const string VSVersionSuffix = "2012";
#elif DEV12
    public const string VSMajorVersion = "12";
    const string VSVersionSuffix = "2013";
#elif DEV14
    public const string VSMajorVersion = "14";
    const string VSVersionSuffix = "2015";
#else
#error Unrecognized VS Version.
#endif

    public const string VSVersion = VSMajorVersion + ".0";

    // Defaults to "1.0.0.(2012|2013|2015)"
    public const string StableVersion = ReleaseVersion + "." + VSVersionSuffix;

    // Defaults to "1.1.4100.00"
    public const string Version = FileVersion + "." + BuildNumber;
}
>>>>>>> a410d039
<|MERGE_RESOLUTION|>--- conflicted
+++ resolved
@@ -1,4 +1,3 @@
-<<<<<<< HEAD
 //*********************************************************//
 //    Copyright (c) Microsoft. All rights reserved.
 //
@@ -66,71 +65,4 @@
 
     // Defaults to "1.1.4100.00"
     public const string Version = FileVersion + "." + BuildNumber;
-}
-=======
-//*********************************************************//
-//    Copyright (c) Microsoft. All rights reserved.
-//
-//    Apache 2.0 License
-//
-//    You may obtain a copy of the License at
-//    http://www.apache.org/licenses/LICENSE-2.0
-//
-//    Unless required by applicable law or agreed to in writing, software
-//    distributed under the License is distributed on an "AS IS" BASIS,
-//    WITHOUT WARRANTIES OR CONDITIONS OF ANY KIND, either express or
-//    implied. See the License for the specific language governing
-//    permissions and limitations under the License.
-//
-//*********************************************************//
-
-using System.Reflection;
-using System.Runtime.CompilerServices;
-using System.Runtime.InteropServices;
-
-// If you get compiler errors CS0579, "Duplicate '<attributename>' attribute", check your
-// Properties\AssemblyInfo.cs file and remove any lines duplicating the ones below.
-// (See also AssemblyInfoCommon.cs in this same directory.)
-
-#if !SUPPRESS_COMMON_ASSEMBLY_VERSION 
-[assembly: AssemblyVersion(AssemblyVersionInfo.StableVersion)] 
-#endif 
-[assembly: AssemblyFileVersion(AssemblyVersionInfo.Version)] 
-
-class AssemblyVersionInfo {
-
-    // This version string (and the comment for StableVersion) should be
-    // updated manually between major releases (e.g. from 1.0 to 2.0).
-    // Servicing branches and minor releases should retain the value.
-    public const string ReleaseVersion = "1.0";
-
-    // This version string (and the comment for Version) should be updated
-    // manually between minor releases (e.g. from 1.0 to 1.1).
-    // Servicing branches and prereleases should retain the value.
-    public const string FileVersion = "1.1";
-
-    // This version should never change from "4100.00"; BuildRelease.ps1
-    // will replace it with a generated value.
-    public const string BuildNumber = "4100.00";
-#if DEV11
-    public const string VSMajorVersion = "11";
-    const string VSVersionSuffix = "2012";
-#elif DEV12
-    public const string VSMajorVersion = "12";
-    const string VSVersionSuffix = "2013";
-#elif DEV14
-    public const string VSMajorVersion = "14";
-    const string VSVersionSuffix = "2015";
-#else
-#error Unrecognized VS Version.
-#endif
-
-    public const string VSVersion = VSMajorVersion + ".0";
-
-    // Defaults to "1.0.0.(2012|2013|2015)"
-    public const string StableVersion = ReleaseVersion + "." + VSVersionSuffix;
-
-    // Defaults to "1.1.4100.00"
-    public const string Version = FileVersion + "." + BuildNumber;
-}
->>>>>>> a410d039
+}