--- conflicted
+++ resolved
@@ -36,7 +36,6 @@
             return StringComparer.OrdinalIgnoreCase.Equals(fileName, NodejsConstants.TsConfigJsonFile) ||
                 StringComparer.OrdinalIgnoreCase.Equals(fileName, NodejsConstants.JsConfigJsonFile);
         }
-<<<<<<< HEAD
 
         // Keep in sync the JavaScriptTestDiscoverer class if there's a change on the supported projects.
         internal static bool IsSupportedTestProjectFile(string filePath)
@@ -48,9 +47,7 @@
                 || StringComparer.OrdinalIgnoreCase.Equals(extension, NodejsConstants.VisualBasicProjectExtension);
         }
 
-=======
 #if !NETSTANDARD2_0
->>>>>>> 957c961b
         internal static string GetTypeScriptBackedJavaScriptFile(MSBuild.Project project, string pathToFile)
         {
             var typeScriptOutDir = project.GetPropertyValue(NodeProjectProperty.TypeScriptOutDir);
