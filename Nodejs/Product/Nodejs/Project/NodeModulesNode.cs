﻿/* ****************************************************************************
 *
 * Copyright (c) Microsoft Corporation. 
 *
 * This source code is subject to terms and conditions of the Apache License, Version 2.0. A 
 * copy of the license can be found in the License.html file at the root of this distribution. If 
 * you cannot locate the Apache License, Version 2.0, please send an email to 
 * vspython@microsoft.com. By using this source code in any fashion, you are agreeing to be bound 
 * by the terms of the Apache License, Version 2.0.
 *
 * You must not remove this notice, or any other, from this software.
 *
 * ***************************************************************************/

using System;
using System.Collections.Generic;
using System.IO;
using System.Linq;
using System.Threading;
using System.Windows;
using System.Windows.Forms;
using System.Windows.Media;
using EnvDTE;
using Microsoft.NodejsTools.Npm;
using Microsoft.NodejsTools.NpmUI;
using Microsoft.VisualStudio;
using Microsoft.VisualStudio.Shell;
using Microsoft.VisualStudio.Shell.Interop;
using Microsoft.VisualStudioTools.Project;
using MessageBox = System.Windows.MessageBox;
using Timer = System.Threading.Timer;

namespace Microsoft.NodejsTools.Project {
    internal class NodeModulesNode : HierarchyNode {
        #region Constants

        /// <summary>
        /// The caption to display for this node
        /// </summary>
        private const string _cCaption = "npm";

        /// <summary>
        /// The virtual name of this node.
        /// </summary>
        public const string NodeModulesVirtualName = "NodeModules";

        #endregion

        #region Member variables

        private readonly NodejsProjectNode _projectNode;
        private readonly FileSystemWatcher _watcher;
        private Timer _fileSystemWatcherTimer;
        private INpmController _npmController; //  TODO: This is totally not the right place for this!!
        private readonly object _lock = new object();

        private bool _isDisposed;

        #endregion

        #region Initialisation

        public NodeModulesNode(NodejsProjectNode root)
            : base(root) {
            _projectNode = root;
            ExcludeNodeFromScc = true;

            _watcher = new FileSystemWatcher(_projectNode.ProjectHome) {
                NotifyFilter = NotifyFilters.LastWrite,
                IncludeSubdirectories = true
            };
            _watcher.Changed += Watcher_Modified;
            _watcher.Created += Watcher_Modified;
            _watcher.Deleted += Watcher_Modified;
            _watcher.EnableRaisingEvents = true;

            CreateNpmController();
        }

        private void CheckNotDisposed() {
            if (_isDisposed) {
                throw new ObjectDisposedException(
                    "This NodeModulesNode has been disposed of and should no longer be used.");
            }
        }

        protected override void Dispose(bool disposing) {
            if (!_isDisposed) {
                lock (_lock) {
                    _watcher.Changed -= Watcher_Modified;
                    _watcher.Created -= Watcher_Modified;
                    _watcher.Deleted -= Watcher_Modified;
                    _watcher.Dispose();

                    if (null != _fileSystemWatcherTimer) {
                        _fileSystemWatcherTimer.Dispose();
                        _fileSystemWatcherTimer = null;
                    }

                    if (null != _npmController) {
                        _npmController.OutputLogged -= _npmController_OutputLogged;
                        _npmController.ErrorLogged -= _npmController_ErrorLogged;
                    }
                }
                _isDisposed = true;
            }

            base.Dispose(disposing);
        }

        #endregion

        #region Properties

        private string GetNpmPathFromNodePathInProject() {
            var props = ProjectMgr.NodeProperties as NodejsProjectNodeProperties;
            if (null != props) {
                var nodePath = props.NodeExePath;
                if (!string.IsNullOrEmpty(nodePath)) {
                    var dir = Path.GetDirectoryName(nodePath);
                    return string.IsNullOrEmpty(dir) ? null : Path.Combine(dir, "npm.cmd");
                }
            }
            return null;
        }

        private class NpmPathProvider : INpmPathProvider {
            private NodeModulesNode _owner;
            internal NpmPathProvider(NodeModulesNode owner) {
                _owner = owner;
            }

            public string PathToNpm {
                get {
                    return _owner.GetNpmPathFromNodePathInProject();
                }
            }
        }

        private INpmController CreateNpmController() {
            lock (_lock) {
                if (null == _npmController) {
                    _npmController = NpmControllerFactory.Create(
                        _projectNode.BuildProject.DirectoryPath,
                        false,
                        new NpmPathProvider(this));
                    _npmController.OutputLogged += _npmController_OutputLogged;
                    _npmController.ErrorLogged += _npmController_ErrorLogged;
                    _npmController.ExceptionLogged += _npmController_ExceptionLogged;
                    ReloadModules();
                }
                return _npmController;
            }
        }

        public INpmController NpmController {
            get {
                return _npmController;
            }
        }

        #endregion

        #region Updating module hierarchy

        private void RestartFileSystemWatcherTimer() {
            lock (_lock) {
                if (null != _fileSystemWatcherTimer) {
                    _fileSystemWatcherTimer.Dispose();
                }

                _fileSystemWatcherTimer = new Timer(o => UpdateModulesFromTimer(), null, 1000, Timeout.Infinite);
            }
        }

        private void Watcher_Modified(object sender, FileSystemEventArgs e) {
            string path = e.FullPath;
            if (!path.EndsWith("package.json") && !path.Contains("\\node_modules")) {
                return;
            }

            RestartFileSystemWatcherTimer();
        }

        internal void ReloadHierarchySafe() {
            if (UIThread.Instance.IsUIThread) {
                ReloadHierarchy();
            } else {
                UIThread.Instance.Run(ReloadHierarchy);
            }
        }

        private void UpdateModulesFromTimer() {
            lock (_lock) {
                if (null != _fileSystemWatcherTimer) {
                    _fileSystemWatcherTimer.Dispose();
                    _fileSystemWatcherTimer = null;
                }

                ReloadModules();
            }

            ReloadHierarchySafe();
        }

        private int _refreshRetryCount;

        private void ReloadModules() {
            lock (_lock) {
                var retry = false;
                Exception ex = null;
                try {
                    NpmController.Refresh();
                } catch (PackageJsonException pje) {
                    retry = true;
                    ex = pje;
                } catch (AggregateException ae) {
                    retry = true;
                    ex = ae;
                } catch (FileLoadException fle) {
                    //  Fixes bug reported in work item 447 - just wait a bit and retry!
                    retry = true;
                    ex = fle;
                }

                if (retry) {
                    if (_refreshRetryCount < 5) {
                        ++_refreshRetryCount;
                        RestartFileSystemWatcherTimer();
                    } else {
                        WriteNpmLogToOutputWindow(ErrorHelper.GetExceptionDetailsText(ex));
                    }
                }
            }
        }

        private static readonly Guid NpmOutputPaneGuid = new Guid("25764421-33B8-4163-BD02-A94E299D52D8");

        private IVsOutputWindowPane GetNpmOutputPane() {
            var outputWindow = (IVsOutputWindow)_projectNode.GetService(typeof(SVsOutputWindow));
            IVsOutputWindowPane pane;
            if (outputWindow.GetPane(NpmOutputPaneGuid, out pane) != VSConstants.S_OK) {
                outputWindow.CreatePane(NpmOutputPaneGuid, "Npm", 1, 1);
                outputWindow.GetPane(NpmOutputPaneGuid, out pane);
            }

            return pane;
        }

        private void ShowNpmOutputPane(){
            OutputWindowRedirector.GetGeneral(ProjectMgr.Package).ShowAndActivate();

            var pane = GetNpmOutputPane();
            pane.Activate();
        }

        private void ConditionallyShowNpmOutputPane(){
            if (NodejsPackage.Instance.GeneralOptionsPage.ShowOutputWindowWhenExecutingNpm){
                ShowNpmOutputPane();
            }
        }

#if INTEGRATE_WITH_ERROR_LIST

        private ErrorListProvider _errorListProvider;

        private ErrorListProvider GetErrorListProvider()
        {
            if (null == _errorListProvider)
            {
                _errorListProvider = new ErrorListProvider(_projectNode.ProjectMgr.Site);
            }
            return _errorListProvider;
        }

        private void WriteNpmErrorsToErrorList(NpmLogEventArgs args)
        {
            var provider = GetErrorListProvider();
            foreach (var line in args.LogText.Split(new[] {'\n' }))
            {
                var trimmed = line.Trim();
                if (trimmed.StartsWith("npm ERR!"))
                {
                    provider.Tasks.Add(new ErrorTask()
                    {
                        Category = TaskCategory.User,
                        ErrorCategory = TaskErrorCategory.Error,
                        Text = trimmed
                    });
                }
                else if (trimmed.StartsWith("npm WARN"))
                {
                    provider.Tasks.Add(new ErrorTask()
                    {
                        Category = TaskCategory.User,
                        ErrorCategory = TaskErrorCategory.Warning,
                        Text = trimmed
                    });
                }
            }
        }

#endif

<<<<<<< HEAD
        private void UpdateStatusBarWithNpmActivity(string activity){
            if (string.IsNullOrEmpty(activity) || string.IsNullOrEmpty(activity.Trim())){
                return;
            }

            if (!activity.Contains("npm")){
                activity = string.Format("npm: {0}", activity);
            }

            var statusBar = (IVsStatusbar) _projectNode.GetService(typeof (SVsStatusbar));
            if (null != statusBar){
                statusBar.SetText(activity);
            }
        }

        private void WriteNpmLogToOutputWindow(string logText){
=======
        private void WriteNpmLogToOutputWindow(string logText) {
>>>>>>> 704bc1b8
            var pane = GetNpmOutputPane();
            if (null != pane) {
                pane.OutputStringThreadSafe(logText);
            }

            if (UIThread.Instance.IsUIThread)
            {
                UpdateStatusBarWithNpmActivity(logText);
            }
            else
            {
                UIThread.Instance.Run(() => UpdateStatusBarWithNpmActivity(logText));
            }

#if INTEGRATE_WITH_ERROR_LIST

            WriteNpmErrorsToErrorList(args);

#endif
        }

        private void WriteNpmLogToOutputWindow(NpmLogEventArgs args) {
            WriteNpmLogToOutputWindow(args.LogText);
        }

        private void _npmController_ErrorLogged(object sender, NpmLogEventArgs e) {
            WriteNpmLogToOutputWindow(e);
        }

        private void _npmController_OutputLogged(object sender, NpmLogEventArgs e) {
            WriteNpmLogToOutputWindow(e);
        }

        void _npmController_ExceptionLogged(object sender, NpmExceptionEventArgs e) {
            WriteNpmLogToOutputWindow(ErrorHelper.GetExceptionDetailsText(e.Exception));
        }

        private void ReloadHierarchy() {
            INpmController controller;

            lock (_lock) {
                controller = _npmController;
            }

<<<<<<< HEAD
            if (null != controller){
                var root = controller.RootPackage;
                if (null != root){
                    ReloadHierarchy(this, root.Modules);
                }
=======
            if (null != controller) {
                ReloadHierarchy(this, controller.RootPackage.Modules);
>>>>>>> 704bc1b8
            }
        }

        private void ReloadHierarchy(HierarchyNode parent, INodeModules modules) {
            //  We're going to reuse nodes for which matching modules exist in the new set.
            //  The reason for this is that we want to preserve the expansion state of the
            //  hierarchy. If we just bin everything off and recreate it all from scratch
            //  it'll all be in the collapsed state, which will be annoying for users who
            //  have drilled down into the hierarchy
            var recycle = new Dictionary<string, DependencyNode>();
            var remove = new List<HierarchyNode>();
            for (var current = parent.FirstChild; null != current; current = current.NextSibling) {
                var dep = current as DependencyNode;
                if (null == dep) {
                    remove.Add(current);
                    continue;
                }

                if (modules.Any(
                    module =>
                    module.Name == dep.Package.Name
                    && module.Version == dep.Package.Version
                    && module.IsBundledDependency == dep.Package.IsBundledDependency
                    && module.IsDevDependency == dep.Package.IsDevDependency
                    && module.IsListedInParentPackageJson == dep.Package.IsListedInParentPackageJson
                    && module.IsMissing == dep.Package.IsMissing
                    && module.IsOptionalDependency == dep.Package.IsOptionalDependency)) {
                    recycle[dep.Package.Name] = dep;
                } else {
                    remove.Add(current);
                }
            }

            foreach (var obsolete in remove) {
                parent.RemoveChild(obsolete);
                ProjectMgr.OnItemDeleted(obsolete);
            }

            foreach (var package in modules) {
                DependencyNode child;

                if (recycle.ContainsKey(package.Name)) {
                    child = recycle[package.Name];
                    child.Package = package;
                } else {
                    child = new DependencyNode(_projectNode, parent as DependencyNode, package);
                    parent.AddChild(child);
                }

                ReloadHierarchy(child, package.Modules);
                if (!recycle.ContainsKey(package.Name) && ProjectMgr.ParentHierarchy != null) {
                    child.ExpandItem(EXPANDFLAGS.EXPF_CollapseFolder);
                }
            }
        }

        #endregion

        #region HierarchyNode implementation

        public override string GetEditLabel() {
            return null;
        }

        public override int SortPriority {
            get { return DefaultSortOrderNode.ReferenceContainerNode + 1; }
        }

        public override object GetIconHandle(bool open) {
            return
                ProjectMgr.ImageHandler.GetIconHandle(
                    open ? (int)ProjectNode.ImageName.OpenReferenceFolder : (int)ProjectNode.ImageName.ReferenceFolder);
        }

        public override string Url {
            get { return NodeModulesVirtualName; }
        }

        public override string Caption {
            get { return _cCaption; }
        }

        public override Guid ItemTypeGuid {
            get { return VSConstants.GUID_ItemType_VirtualFolder; }
        }

        public override int MenuCommandId {
            get { return VsMenus.IDM_VS_CTXT_ITEMNODE; }
        }

        #endregion

        #region Command handling

<<<<<<< HEAD
        private bool _suppressCommands;

        private bool IsCurrentStateASuppressCommandsMode(){
            return _suppressCommands || ProjectMgr.IsCurrentStateASuppressCommandsMode();
        }

        private void SuppressCommands(){
            _suppressCommands = true;
        }

        private void AllowCommands(){
            _suppressCommands = false;
        }

        internal override int QueryStatusOnNode(Guid cmdGroup, uint cmd, IntPtr pCmdText, ref QueryStatusResult result){
            if (cmdGroup == GuidList.guidNodeCmdSet){
                switch (cmd){
=======
        internal override int QueryStatusOnNode(Guid cmdGroup, uint cmd, IntPtr pCmdText, ref QueryStatusResult result) {
            if (cmdGroup == GuidList.guidNodeCmdSet) {
                switch (cmd) {
>>>>>>> 704bc1b8
                    case PkgCmdId.cmdidNpmManageModules:
                    case PkgCmdId.cmdidNpmInstallModules:
                    case PkgCmdId.cmdidNpmUpdateModules:
                    case PkgCmdId.cmdidNpmUninstallModule:
<<<<<<< HEAD
                        if (! IsCurrentStateASuppressCommandsMode()){
=======
                        if (!ProjectMgr.IsCurrentStateASuppressCommandsMode()) {
>>>>>>> 704bc1b8
                            result = QueryStatusResult.ENABLED | QueryStatusResult.SUPPORTED;
                        } else {
                            result = QueryStatusResult.SUPPORTED;
                        }
                        return VSConstants.S_OK;

                }
            }

            return base.QueryStatusOnNode(cmdGroup, cmd, pCmdText, ref result);
        }

        internal override int ExecCommandOnNode(Guid cmdGroup, uint cmd, uint nCmdexecopt, IntPtr pvaIn, IntPtr pvaOut) {
            if (cmdGroup == GuidList.guidNodeCmdSet) {
                switch (cmd) {
                    case PkgCmdId.cmdidNpmManageModules:
                        ManageModules();
                        return VSConstants.S_OK;

                    case PkgCmdId.cmdidNpmInstallModules:
                        InstallMissingModules();
                        return VSConstants.S_OK;

                    case PkgCmdId.cmdidNpmUpdateModules:
                        UpdateModules();
                        return VSConstants.S_OK;

                    case PkgCmdId.cmdidNpmUninstallModule:
                        UninstallModules();
                        return VSConstants.S_OK;

                }
            }

            return base.ExecCommandOnNode(cmdGroup, cmd, nCmdexecopt, pvaIn, pvaOut);
        }

        public void ManageModules() {
            CheckNotDisposed();

            using (var manager = new PackageManagerDialog(NpmController)) {
                manager.ShowDialog();
            }

            ReloadHierarchy();
        }

<<<<<<< HEAD
        private void DoPreCommandActions(){
=======
        public void UpdateModules() {
>>>>>>> 704bc1b8
            CheckNotDisposed();
            SuppressCommands();
            ConditionallyShowNpmOutputPane();
        }

<<<<<<< HEAD
        public async void InstallMissingModules(){
            DoPreCommandActions();
            try{
                using (var commander = NpmController.CreateNpmCommander()){
                    await commander.Install();
                }
            } catch (NpmNotFoundException nnfe){
                ErrorHelper.ReportNpmNotInstalled(null, nnfe);
            } finally{
                AllowCommands();
            }
        }

        public async void UpdateModules(){
            DoPreCommandActions();
            try{
                var selected = _projectNode.GetSelectedNodes();
                using (var commander = NpmController.CreateNpmCommander()){
                    if (selected.Count == 1 && selected[0] == this){
                        await commander.UpdatePackagesAsync();
                    } else{
                        await commander.UpdatePackagesAsync(
=======
            try {
                var selected = _projectNode.GetSelectedNodes();
                using (var commander = NpmController.CreateNpmCommander()) {
                    if (selected.Count == 1 && selected[0] == this) {
                        commander.UpdatePackagesAsync();
                    } else {
                        commander.UpdatePackagesAsync(
>>>>>>> 704bc1b8
                            selected.OfType<DependencyNode>().Select(dep => dep.Package).ToList());
                    }
                }
            } catch (NpmNotFoundException nnfe) {
                ErrorHelper.ReportNpmNotInstalled(null, nnfe);
            } finally{
                AllowCommands();
            }
        }

<<<<<<< HEAD
        public async void UninstallModules(){
            DoPreCommandActions();
            try{
                var selected = _projectNode.GetSelectedNodes();
                using (var commander = NpmController.CreateNpmCommander()){
                    foreach (var name in selected.OfType<DependencyNode>().Select(dep => dep.Package.Name).ToList()){
                        await commander.UninstallPackageAsync(name);
=======
        public void UninstallModules() {
            CheckNotDisposed();

            try {
                var selected = _projectNode.GetSelectedNodes();
                using (var commander = NpmController.CreateNpmCommander()) {
                    foreach (var name in selected.OfType<DependencyNode>().Select(dep => dep.Package.Name).ToList()) {
                        commander.UninstallPackageAsync(name);
>>>>>>> 704bc1b8
                    }
                }
            } catch (NpmNotFoundException nnfe) {
                ErrorHelper.ReportNpmNotInstalled(null, nnfe);
            } finally{
                AllowCommands();
            }
        }

        #endregion
    }
}<|MERGE_RESOLUTION|>--- conflicted
+++ resolved
@@ -1,633 +1,589 @@
-﻿/* ****************************************************************************
- *
- * Copyright (c) Microsoft Corporation. 
- *
- * This source code is subject to terms and conditions of the Apache License, Version 2.0. A 
- * copy of the license can be found in the License.html file at the root of this distribution. If 
- * you cannot locate the Apache License, Version 2.0, please send an email to 
- * vspython@microsoft.com. By using this source code in any fashion, you are agreeing to be bound 
- * by the terms of the Apache License, Version 2.0.
- *
- * You must not remove this notice, or any other, from this software.
- *
- * ***************************************************************************/
-
-using System;
-using System.Collections.Generic;
-using System.IO;
-using System.Linq;
-using System.Threading;
-using System.Windows;
-using System.Windows.Forms;
-using System.Windows.Media;
-using EnvDTE;
-using Microsoft.NodejsTools.Npm;
-using Microsoft.NodejsTools.NpmUI;
-using Microsoft.VisualStudio;
-using Microsoft.VisualStudio.Shell;
-using Microsoft.VisualStudio.Shell.Interop;
-using Microsoft.VisualStudioTools.Project;
-using MessageBox = System.Windows.MessageBox;
-using Timer = System.Threading.Timer;
-
-namespace Microsoft.NodejsTools.Project {
-    internal class NodeModulesNode : HierarchyNode {
-        #region Constants
-
-        /// <summary>
-        /// The caption to display for this node
-        /// </summary>
-        private const string _cCaption = "npm";
-
-        /// <summary>
-        /// The virtual name of this node.
-        /// </summary>
-        public const string NodeModulesVirtualName = "NodeModules";
-
-        #endregion
-
-        #region Member variables
-
-        private readonly NodejsProjectNode _projectNode;
-        private readonly FileSystemWatcher _watcher;
-        private Timer _fileSystemWatcherTimer;
-        private INpmController _npmController; //  TODO: This is totally not the right place for this!!
-        private readonly object _lock = new object();
-
-        private bool _isDisposed;
-
-        #endregion
-
-        #region Initialisation
-
-        public NodeModulesNode(NodejsProjectNode root)
-            : base(root) {
-            _projectNode = root;
-            ExcludeNodeFromScc = true;
-
-            _watcher = new FileSystemWatcher(_projectNode.ProjectHome) {
-                NotifyFilter = NotifyFilters.LastWrite,
-                IncludeSubdirectories = true
-            };
-            _watcher.Changed += Watcher_Modified;
-            _watcher.Created += Watcher_Modified;
-            _watcher.Deleted += Watcher_Modified;
-            _watcher.EnableRaisingEvents = true;
-
-            CreateNpmController();
-        }
-
-        private void CheckNotDisposed() {
-            if (_isDisposed) {
-                throw new ObjectDisposedException(
-                    "This NodeModulesNode has been disposed of and should no longer be used.");
-            }
-        }
-
-        protected override void Dispose(bool disposing) {
-            if (!_isDisposed) {
-                lock (_lock) {
-                    _watcher.Changed -= Watcher_Modified;
-                    _watcher.Created -= Watcher_Modified;
-                    _watcher.Deleted -= Watcher_Modified;
-                    _watcher.Dispose();
-
-                    if (null != _fileSystemWatcherTimer) {
-                        _fileSystemWatcherTimer.Dispose();
-                        _fileSystemWatcherTimer = null;
-                    }
-
-                    if (null != _npmController) {
-                        _npmController.OutputLogged -= _npmController_OutputLogged;
-                        _npmController.ErrorLogged -= _npmController_ErrorLogged;
-                    }
-                }
-                _isDisposed = true;
-            }
-
-            base.Dispose(disposing);
-        }
-
-        #endregion
-
-        #region Properties
-
-        private string GetNpmPathFromNodePathInProject() {
-            var props = ProjectMgr.NodeProperties as NodejsProjectNodeProperties;
-            if (null != props) {
-                var nodePath = props.NodeExePath;
-                if (!string.IsNullOrEmpty(nodePath)) {
-                    var dir = Path.GetDirectoryName(nodePath);
-                    return string.IsNullOrEmpty(dir) ? null : Path.Combine(dir, "npm.cmd");
-                }
-            }
-            return null;
-        }
-
-        private class NpmPathProvider : INpmPathProvider {
-            private NodeModulesNode _owner;
-            internal NpmPathProvider(NodeModulesNode owner) {
-                _owner = owner;
-            }
-
-            public string PathToNpm {
-                get {
-                    return _owner.GetNpmPathFromNodePathInProject();
-                }
-            }
-        }
-
-        private INpmController CreateNpmController() {
-            lock (_lock) {
-                if (null == _npmController) {
-                    _npmController = NpmControllerFactory.Create(
-                        _projectNode.BuildProject.DirectoryPath,
-                        false,
-                        new NpmPathProvider(this));
-                    _npmController.OutputLogged += _npmController_OutputLogged;
-                    _npmController.ErrorLogged += _npmController_ErrorLogged;
-                    _npmController.ExceptionLogged += _npmController_ExceptionLogged;
-                    ReloadModules();
-                }
-                return _npmController;
-            }
-        }
-
-        public INpmController NpmController {
-            get {
-                return _npmController;
-            }
-        }
-
-        #endregion
-
-        #region Updating module hierarchy
-
-        private void RestartFileSystemWatcherTimer() {
-            lock (_lock) {
-                if (null != _fileSystemWatcherTimer) {
-                    _fileSystemWatcherTimer.Dispose();
-                }
-
-                _fileSystemWatcherTimer = new Timer(o => UpdateModulesFromTimer(), null, 1000, Timeout.Infinite);
-            }
-        }
-
-        private void Watcher_Modified(object sender, FileSystemEventArgs e) {
-            string path = e.FullPath;
-            if (!path.EndsWith("package.json") && !path.Contains("\\node_modules")) {
-                return;
-            }
-
-            RestartFileSystemWatcherTimer();
-        }
-
-        internal void ReloadHierarchySafe() {
-            if (UIThread.Instance.IsUIThread) {
-                ReloadHierarchy();
-            } else {
-                UIThread.Instance.Run(ReloadHierarchy);
-            }
-        }
-
-        private void UpdateModulesFromTimer() {
-            lock (_lock) {
-                if (null != _fileSystemWatcherTimer) {
-                    _fileSystemWatcherTimer.Dispose();
-                    _fileSystemWatcherTimer = null;
-                }
-
-                ReloadModules();
-            }
-
-            ReloadHierarchySafe();
-        }
-
-        private int _refreshRetryCount;
-
-        private void ReloadModules() {
-            lock (_lock) {
-                var retry = false;
-                Exception ex = null;
-                try {
-                    NpmController.Refresh();
-                } catch (PackageJsonException pje) {
-                    retry = true;
-                    ex = pje;
-                } catch (AggregateException ae) {
-                    retry = true;
-                    ex = ae;
-                } catch (FileLoadException fle) {
-                    //  Fixes bug reported in work item 447 - just wait a bit and retry!
-                    retry = true;
-                    ex = fle;
-                }
-
-                if (retry) {
-                    if (_refreshRetryCount < 5) {
-                        ++_refreshRetryCount;
-                        RestartFileSystemWatcherTimer();
-                    } else {
-                        WriteNpmLogToOutputWindow(ErrorHelper.GetExceptionDetailsText(ex));
-                    }
-                }
-            }
-        }
-
-        private static readonly Guid NpmOutputPaneGuid = new Guid("25764421-33B8-4163-BD02-A94E299D52D8");
-
-        private IVsOutputWindowPane GetNpmOutputPane() {
-            var outputWindow = (IVsOutputWindow)_projectNode.GetService(typeof(SVsOutputWindow));
-            IVsOutputWindowPane pane;
-            if (outputWindow.GetPane(NpmOutputPaneGuid, out pane) != VSConstants.S_OK) {
-                outputWindow.CreatePane(NpmOutputPaneGuid, "Npm", 1, 1);
-                outputWindow.GetPane(NpmOutputPaneGuid, out pane);
-            }
-
-            return pane;
-        }
-
-        private void ShowNpmOutputPane(){
-            OutputWindowRedirector.GetGeneral(ProjectMgr.Package).ShowAndActivate();
-
-            var pane = GetNpmOutputPane();
-            pane.Activate();
-        }
-
-        private void ConditionallyShowNpmOutputPane(){
-            if (NodejsPackage.Instance.GeneralOptionsPage.ShowOutputWindowWhenExecutingNpm){
-                ShowNpmOutputPane();
-            }
-        }
-
-#if INTEGRATE_WITH_ERROR_LIST
-
-        private ErrorListProvider _errorListProvider;
-
-        private ErrorListProvider GetErrorListProvider()
-        {
-            if (null == _errorListProvider)
-            {
-                _errorListProvider = new ErrorListProvider(_projectNode.ProjectMgr.Site);
-            }
-            return _errorListProvider;
-        }
-
-        private void WriteNpmErrorsToErrorList(NpmLogEventArgs args)
-        {
-            var provider = GetErrorListProvider();
-            foreach (var line in args.LogText.Split(new[] {'\n' }))
-            {
-                var trimmed = line.Trim();
-                if (trimmed.StartsWith("npm ERR!"))
-                {
-                    provider.Tasks.Add(new ErrorTask()
-                    {
-                        Category = TaskCategory.User,
-                        ErrorCategory = TaskErrorCategory.Error,
-                        Text = trimmed
-                    });
-                }
-                else if (trimmed.StartsWith("npm WARN"))
-                {
-                    provider.Tasks.Add(new ErrorTask()
-                    {
-                        Category = TaskCategory.User,
-                        ErrorCategory = TaskErrorCategory.Warning,
-                        Text = trimmed
-                    });
-                }
-            }
-        }
-
-#endif
-
-<<<<<<< HEAD
-        private void UpdateStatusBarWithNpmActivity(string activity){
-            if (string.IsNullOrEmpty(activity) || string.IsNullOrEmpty(activity.Trim())){
-                return;
-            }
-
-            if (!activity.Contains("npm")){
-                activity = string.Format("npm: {0}", activity);
-            }
-
-            var statusBar = (IVsStatusbar) _projectNode.GetService(typeof (SVsStatusbar));
-            if (null != statusBar){
-                statusBar.SetText(activity);
-            }
-        }
-
-        private void WriteNpmLogToOutputWindow(string logText){
-=======
-        private void WriteNpmLogToOutputWindow(string logText) {
->>>>>>> 704bc1b8
-            var pane = GetNpmOutputPane();
-            if (null != pane) {
-                pane.OutputStringThreadSafe(logText);
-            }
-
-            if (UIThread.Instance.IsUIThread)
-            {
-                UpdateStatusBarWithNpmActivity(logText);
-            }
-            else
-            {
-                UIThread.Instance.Run(() => UpdateStatusBarWithNpmActivity(logText));
-            }
-
-#if INTEGRATE_WITH_ERROR_LIST
-
-            WriteNpmErrorsToErrorList(args);
-
-#endif
-        }
-
-        private void WriteNpmLogToOutputWindow(NpmLogEventArgs args) {
-            WriteNpmLogToOutputWindow(args.LogText);
-        }
-
-        private void _npmController_ErrorLogged(object sender, NpmLogEventArgs e) {
-            WriteNpmLogToOutputWindow(e);
-        }
-
-        private void _npmController_OutputLogged(object sender, NpmLogEventArgs e) {
-            WriteNpmLogToOutputWindow(e);
-        }
-
-        void _npmController_ExceptionLogged(object sender, NpmExceptionEventArgs e) {
-            WriteNpmLogToOutputWindow(ErrorHelper.GetExceptionDetailsText(e.Exception));
-        }
-
-        private void ReloadHierarchy() {
-            INpmController controller;
-
-            lock (_lock) {
-                controller = _npmController;
-            }
-
-<<<<<<< HEAD
-            if (null != controller){
-                var root = controller.RootPackage;
-                if (null != root){
-                    ReloadHierarchy(this, root.Modules);
-                }
-=======
-            if (null != controller) {
-                ReloadHierarchy(this, controller.RootPackage.Modules);
->>>>>>> 704bc1b8
-            }
-        }
-
-        private void ReloadHierarchy(HierarchyNode parent, INodeModules modules) {
-            //  We're going to reuse nodes for which matching modules exist in the new set.
-            //  The reason for this is that we want to preserve the expansion state of the
-            //  hierarchy. If we just bin everything off and recreate it all from scratch
-            //  it'll all be in the collapsed state, which will be annoying for users who
-            //  have drilled down into the hierarchy
-            var recycle = new Dictionary<string, DependencyNode>();
-            var remove = new List<HierarchyNode>();
-            for (var current = parent.FirstChild; null != current; current = current.NextSibling) {
-                var dep = current as DependencyNode;
-                if (null == dep) {
-                    remove.Add(current);
-                    continue;
-                }
-
-                if (modules.Any(
-                    module =>
-                    module.Name == dep.Package.Name
-                    && module.Version == dep.Package.Version
-                    && module.IsBundledDependency == dep.Package.IsBundledDependency
-                    && module.IsDevDependency == dep.Package.IsDevDependency
-                    && module.IsListedInParentPackageJson == dep.Package.IsListedInParentPackageJson
-                    && module.IsMissing == dep.Package.IsMissing
-                    && module.IsOptionalDependency == dep.Package.IsOptionalDependency)) {
-                    recycle[dep.Package.Name] = dep;
-                } else {
-                    remove.Add(current);
-                }
-            }
-
-            foreach (var obsolete in remove) {
-                parent.RemoveChild(obsolete);
-                ProjectMgr.OnItemDeleted(obsolete);
-            }
-
-            foreach (var package in modules) {
-                DependencyNode child;
-
-                if (recycle.ContainsKey(package.Name)) {
-                    child = recycle[package.Name];
-                    child.Package = package;
-                } else {
-                    child = new DependencyNode(_projectNode, parent as DependencyNode, package);
-                    parent.AddChild(child);
-                }
-
-                ReloadHierarchy(child, package.Modules);
-                if (!recycle.ContainsKey(package.Name) && ProjectMgr.ParentHierarchy != null) {
-                    child.ExpandItem(EXPANDFLAGS.EXPF_CollapseFolder);
-                }
-            }
-        }
-
-        #endregion
-
-        #region HierarchyNode implementation
-
-        public override string GetEditLabel() {
-            return null;
-        }
-
-        public override int SortPriority {
-            get { return DefaultSortOrderNode.ReferenceContainerNode + 1; }
-        }
-
-        public override object GetIconHandle(bool open) {
-            return
-                ProjectMgr.ImageHandler.GetIconHandle(
-                    open ? (int)ProjectNode.ImageName.OpenReferenceFolder : (int)ProjectNode.ImageName.ReferenceFolder);
-        }
-
-        public override string Url {
-            get { return NodeModulesVirtualName; }
-        }
-
-        public override string Caption {
-            get { return _cCaption; }
-        }
-
-        public override Guid ItemTypeGuid {
-            get { return VSConstants.GUID_ItemType_VirtualFolder; }
-        }
-
-        public override int MenuCommandId {
-            get { return VsMenus.IDM_VS_CTXT_ITEMNODE; }
-        }
-
-        #endregion
-
-        #region Command handling
-
-<<<<<<< HEAD
-        private bool _suppressCommands;
-
-        private bool IsCurrentStateASuppressCommandsMode(){
-            return _suppressCommands || ProjectMgr.IsCurrentStateASuppressCommandsMode();
-        }
-
-        private void SuppressCommands(){
-            _suppressCommands = true;
-        }
-
-        private void AllowCommands(){
-            _suppressCommands = false;
-        }
-
-        internal override int QueryStatusOnNode(Guid cmdGroup, uint cmd, IntPtr pCmdText, ref QueryStatusResult result){
-            if (cmdGroup == GuidList.guidNodeCmdSet){
-                switch (cmd){
-=======
-        internal override int QueryStatusOnNode(Guid cmdGroup, uint cmd, IntPtr pCmdText, ref QueryStatusResult result) {
-            if (cmdGroup == GuidList.guidNodeCmdSet) {
-                switch (cmd) {
->>>>>>> 704bc1b8
-                    case PkgCmdId.cmdidNpmManageModules:
-                    case PkgCmdId.cmdidNpmInstallModules:
-                    case PkgCmdId.cmdidNpmUpdateModules:
-                    case PkgCmdId.cmdidNpmUninstallModule:
-<<<<<<< HEAD
-                        if (! IsCurrentStateASuppressCommandsMode()){
-=======
-                        if (!ProjectMgr.IsCurrentStateASuppressCommandsMode()) {
->>>>>>> 704bc1b8
-                            result = QueryStatusResult.ENABLED | QueryStatusResult.SUPPORTED;
-                        } else {
-                            result = QueryStatusResult.SUPPORTED;
-                        }
-                        return VSConstants.S_OK;
-
-                }
-            }
-
-            return base.QueryStatusOnNode(cmdGroup, cmd, pCmdText, ref result);
-        }
-
-        internal override int ExecCommandOnNode(Guid cmdGroup, uint cmd, uint nCmdexecopt, IntPtr pvaIn, IntPtr pvaOut) {
-            if (cmdGroup == GuidList.guidNodeCmdSet) {
-                switch (cmd) {
-                    case PkgCmdId.cmdidNpmManageModules:
-                        ManageModules();
-                        return VSConstants.S_OK;
-
-                    case PkgCmdId.cmdidNpmInstallModules:
-                        InstallMissingModules();
-                        return VSConstants.S_OK;
-
-                    case PkgCmdId.cmdidNpmUpdateModules:
-                        UpdateModules();
-                        return VSConstants.S_OK;
-
-                    case PkgCmdId.cmdidNpmUninstallModule:
-                        UninstallModules();
-                        return VSConstants.S_OK;
-
-                }
-            }
-
-            return base.ExecCommandOnNode(cmdGroup, cmd, nCmdexecopt, pvaIn, pvaOut);
-        }
-
-        public void ManageModules() {
-            CheckNotDisposed();
-
-            using (var manager = new PackageManagerDialog(NpmController)) {
-                manager.ShowDialog();
-            }
-
-            ReloadHierarchy();
-        }
-
-<<<<<<< HEAD
-        private void DoPreCommandActions(){
-=======
-        public void UpdateModules() {
->>>>>>> 704bc1b8
-            CheckNotDisposed();
-            SuppressCommands();
-            ConditionallyShowNpmOutputPane();
-        }
-
-<<<<<<< HEAD
-        public async void InstallMissingModules(){
-            DoPreCommandActions();
-            try{
-                using (var commander = NpmController.CreateNpmCommander()){
-                    await commander.Install();
-                }
-            } catch (NpmNotFoundException nnfe){
-                ErrorHelper.ReportNpmNotInstalled(null, nnfe);
-            } finally{
-                AllowCommands();
-            }
-        }
-
-        public async void UpdateModules(){
-            DoPreCommandActions();
-            try{
-                var selected = _projectNode.GetSelectedNodes();
-                using (var commander = NpmController.CreateNpmCommander()){
-                    if (selected.Count == 1 && selected[0] == this){
-                        await commander.UpdatePackagesAsync();
-                    } else{
-                        await commander.UpdatePackagesAsync(
-=======
-            try {
-                var selected = _projectNode.GetSelectedNodes();
-                using (var commander = NpmController.CreateNpmCommander()) {
-                    if (selected.Count == 1 && selected[0] == this) {
-                        commander.UpdatePackagesAsync();
-                    } else {
-                        commander.UpdatePackagesAsync(
->>>>>>> 704bc1b8
-                            selected.OfType<DependencyNode>().Select(dep => dep.Package).ToList());
-                    }
-                }
-            } catch (NpmNotFoundException nnfe) {
-                ErrorHelper.ReportNpmNotInstalled(null, nnfe);
-            } finally{
-                AllowCommands();
-            }
-        }
-
-<<<<<<< HEAD
-        public async void UninstallModules(){
-            DoPreCommandActions();
-            try{
-                var selected = _projectNode.GetSelectedNodes();
-                using (var commander = NpmController.CreateNpmCommander()){
-                    foreach (var name in selected.OfType<DependencyNode>().Select(dep => dep.Package.Name).ToList()){
-                        await commander.UninstallPackageAsync(name);
-=======
-        public void UninstallModules() {
-            CheckNotDisposed();
-
-            try {
-                var selected = _projectNode.GetSelectedNodes();
-                using (var commander = NpmController.CreateNpmCommander()) {
-                    foreach (var name in selected.OfType<DependencyNode>().Select(dep => dep.Package.Name).ToList()) {
-                        commander.UninstallPackageAsync(name);
->>>>>>> 704bc1b8
-                    }
-                }
-            } catch (NpmNotFoundException nnfe) {
-                ErrorHelper.ReportNpmNotInstalled(null, nnfe);
-            } finally{
-                AllowCommands();
-            }
-        }
-
-        #endregion
-    }
+﻿/* ****************************************************************************
+ *
+ * Copyright (c) Microsoft Corporation. 
+ *
+ * This source code is subject to terms and conditions of the Apache License, Version 2.0. A 
+ * copy of the license can be found in the License.html file at the root of this distribution. If 
+ * you cannot locate the Apache License, Version 2.0, please send an email to 
+ * vspython@microsoft.com. By using this source code in any fashion, you are agreeing to be bound 
+ * by the terms of the Apache License, Version 2.0.
+ *
+ * You must not remove this notice, or any other, from this software.
+ *
+ * ***************************************************************************/
+
+using System;
+using System.Collections.Generic;
+using System.IO;
+using System.Linq;
+using System.Threading;
+using System.Windows;
+using System.Windows.Forms;
+using System.Windows.Media;
+using EnvDTE;
+using Microsoft.NodejsTools.Npm;
+using Microsoft.NodejsTools.NpmUI;
+using Microsoft.VisualStudio;
+using Microsoft.VisualStudio.Shell;
+using Microsoft.VisualStudio.Shell.Interop;
+using Microsoft.VisualStudioTools.Project;
+using MessageBox = System.Windows.MessageBox;
+using Timer = System.Threading.Timer;
+
+namespace Microsoft.NodejsTools.Project {
+    internal class NodeModulesNode : HierarchyNode {
+        #region Constants
+
+        /// <summary>
+        /// The caption to display for this node
+        /// </summary>
+        private const string _cCaption = "npm";
+
+        /// <summary>
+        /// The virtual name of this node.
+        /// </summary>
+        public const string NodeModulesVirtualName = "NodeModules";
+
+        #endregion
+
+        #region Member variables
+
+        private readonly NodejsProjectNode _projectNode;
+        private readonly FileSystemWatcher _watcher;
+        private Timer _fileSystemWatcherTimer;
+        private INpmController _npmController; //  TODO: This is totally not the right place for this!!
+        private readonly object _lock = new object();
+
+        private bool _isDisposed;
+
+        #endregion
+
+        #region Initialisation
+
+        public NodeModulesNode(NodejsProjectNode root)
+            : base(root) {
+            _projectNode = root;
+            ExcludeNodeFromScc = true;
+
+            _watcher = new FileSystemWatcher(_projectNode.ProjectHome) {
+                NotifyFilter = NotifyFilters.LastWrite,
+                IncludeSubdirectories = true
+            };
+            _watcher.Changed += Watcher_Modified;
+            _watcher.Created += Watcher_Modified;
+            _watcher.Deleted += Watcher_Modified;
+            _watcher.EnableRaisingEvents = true;
+
+            CreateNpmController();
+        }
+
+        private void CheckNotDisposed() {
+            if (_isDisposed) {
+                throw new ObjectDisposedException(
+                    "This NodeModulesNode has been disposed of and should no longer be used.");
+            }
+        }
+
+        protected override void Dispose(bool disposing) {
+            if (!_isDisposed) {
+                lock (_lock) {
+                    _watcher.Changed -= Watcher_Modified;
+                    _watcher.Created -= Watcher_Modified;
+                    _watcher.Deleted -= Watcher_Modified;
+                    _watcher.Dispose();
+
+                    if (null != _fileSystemWatcherTimer) {
+                        _fileSystemWatcherTimer.Dispose();
+                        _fileSystemWatcherTimer = null;
+                    }
+
+                    if (null != _npmController) {
+                        _npmController.OutputLogged -= _npmController_OutputLogged;
+                        _npmController.ErrorLogged -= _npmController_ErrorLogged;
+                    }
+                }
+                _isDisposed = true;
+            }
+
+            base.Dispose(disposing);
+        }
+
+        #endregion
+
+        #region Properties
+
+        private string GetNpmPathFromNodePathInProject() {
+            var props = ProjectMgr.NodeProperties as NodejsProjectNodeProperties;
+            if (null != props) {
+                var nodePath = props.NodeExePath;
+                if (!string.IsNullOrEmpty(nodePath)) {
+                    var dir = Path.GetDirectoryName(nodePath);
+                    return string.IsNullOrEmpty(dir) ? null : Path.Combine(dir, "npm.cmd");
+                }
+            }
+            return null;
+        }
+
+        private class NpmPathProvider : INpmPathProvider {
+            private NodeModulesNode _owner;
+            internal NpmPathProvider(NodeModulesNode owner) {
+                _owner = owner;
+            }
+
+            public string PathToNpm {
+                get {
+                    return _owner.GetNpmPathFromNodePathInProject();
+                }
+            }
+        }
+
+        private INpmController CreateNpmController() {
+            lock (_lock) {
+                if (null == _npmController) {
+                    _npmController = NpmControllerFactory.Create(
+                        _projectNode.BuildProject.DirectoryPath,
+                        false,
+                        new NpmPathProvider(this));
+                    _npmController.OutputLogged += _npmController_OutputLogged;
+                    _npmController.ErrorLogged += _npmController_ErrorLogged;
+                    _npmController.ExceptionLogged += _npmController_ExceptionLogged;
+                    ReloadModules();
+                }
+                return _npmController;
+            }
+        }
+
+        public INpmController NpmController {
+            get {
+                return _npmController;
+            }
+        }
+
+        #endregion
+
+        #region Updating module hierarchy
+
+        private void RestartFileSystemWatcherTimer() {
+            lock (_lock) {
+                if (null != _fileSystemWatcherTimer) {
+                    _fileSystemWatcherTimer.Dispose();
+                }
+
+                _fileSystemWatcherTimer = new Timer(o => UpdateModulesFromTimer(), null, 1000, Timeout.Infinite);
+            }
+        }
+
+        private void Watcher_Modified(object sender, FileSystemEventArgs e) {
+            string path = e.FullPath;
+            if (!path.EndsWith("package.json") && !path.Contains("\\node_modules")) {
+                return;
+            }
+
+            RestartFileSystemWatcherTimer();
+        }
+
+        internal void ReloadHierarchySafe() {
+            if (UIThread.Instance.IsUIThread) {
+                ReloadHierarchy();
+            } else {
+                UIThread.Instance.Run(ReloadHierarchy);
+            }
+        }
+
+        private void UpdateModulesFromTimer() {
+            lock (_lock) {
+                if (null != _fileSystemWatcherTimer) {
+                    _fileSystemWatcherTimer.Dispose();
+                    _fileSystemWatcherTimer = null;
+                }
+
+                ReloadModules();
+            }
+
+            ReloadHierarchySafe();
+        }
+
+        private int _refreshRetryCount;
+
+        private void ReloadModules() {
+            lock (_lock) {
+                var retry = false;
+                Exception ex = null;
+                try {
+                    NpmController.Refresh();
+                } catch (PackageJsonException pje) {
+                    retry = true;
+                    ex = pje;
+                } catch (AggregateException ae) {
+                    retry = true;
+                    ex = ae;
+                } catch (FileLoadException fle) {
+                    //  Fixes bug reported in work item 447 - just wait a bit and retry!
+                    retry = true;
+                    ex = fle;
+                }
+
+                if (retry) {
+                    if (_refreshRetryCount < 5) {
+                        ++_refreshRetryCount;
+                        RestartFileSystemWatcherTimer();
+                    } else {
+                        WriteNpmLogToOutputWindow(ErrorHelper.GetExceptionDetailsText(ex));
+                    }
+                }
+            }
+        }
+
+        private static readonly Guid NpmOutputPaneGuid = new Guid("25764421-33B8-4163-BD02-A94E299D52D8");
+
+        private IVsOutputWindowPane GetNpmOutputPane() {
+            var outputWindow = (IVsOutputWindow)_projectNode.GetService(typeof(SVsOutputWindow));
+            IVsOutputWindowPane pane;
+            if (outputWindow.GetPane(NpmOutputPaneGuid, out pane) != VSConstants.S_OK) {
+                outputWindow.CreatePane(NpmOutputPaneGuid, "Npm", 1, 1);
+                outputWindow.GetPane(NpmOutputPaneGuid, out pane);
+            }
+
+            return pane;
+        }
+
+        private void ShowNpmOutputPane(){
+            OutputWindowRedirector.GetGeneral(ProjectMgr.Package).ShowAndActivate();
+
+            var pane = GetNpmOutputPane();
+            pane.Activate();
+        }
+
+        private void ConditionallyShowNpmOutputPane(){
+            if (NodejsPackage.Instance.GeneralOptionsPage.ShowOutputWindowWhenExecutingNpm){
+                ShowNpmOutputPane();
+            }
+        }
+
+#if INTEGRATE_WITH_ERROR_LIST
+
+        private ErrorListProvider _errorListProvider;
+
+        private ErrorListProvider GetErrorListProvider()
+        {
+            if (null == _errorListProvider)
+            {
+                _errorListProvider = new ErrorListProvider(_projectNode.ProjectMgr.Site);
+            }
+            return _errorListProvider;
+        }
+
+        private void WriteNpmErrorsToErrorList(NpmLogEventArgs args)
+        {
+            var provider = GetErrorListProvider();
+            foreach (var line in args.LogText.Split(new[] {'\n' }))
+            {
+                var trimmed = line.Trim();
+                if (trimmed.StartsWith("npm ERR!"))
+                {
+                    provider.Tasks.Add(new ErrorTask()
+                    {
+                        Category = TaskCategory.User,
+                        ErrorCategory = TaskErrorCategory.Error,
+                        Text = trimmed
+                    });
+                }
+                else if (trimmed.StartsWith("npm WARN"))
+                {
+                    provider.Tasks.Add(new ErrorTask()
+                    {
+                        Category = TaskCategory.User,
+                        ErrorCategory = TaskErrorCategory.Warning,
+                        Text = trimmed
+                    });
+                }
+            }
+        }
+
+#endif
+
+        private void UpdateStatusBarWithNpmActivity(string activity){
+            if (string.IsNullOrEmpty(activity) || string.IsNullOrEmpty(activity.Trim())){
+                return;
+            }
+
+            if (!activity.Contains("npm")){
+                activity = string.Format("npm: {0}", activity);
+            }
+
+            var statusBar = (IVsStatusbar) _projectNode.GetService(typeof (SVsStatusbar));
+            if (null != statusBar){
+                statusBar.SetText(activity);
+            }
+        }
+
+        private void WriteNpmLogToOutputWindow(string logText) {
+            var pane = GetNpmOutputPane();
+            if (null != pane) {
+                pane.OutputStringThreadSafe(logText);
+            }
+
+            if (UIThread.Instance.IsUIThread)
+            {
+                UpdateStatusBarWithNpmActivity(logText);
+            }
+            else
+            {
+                UIThread.Instance.Run(() => UpdateStatusBarWithNpmActivity(logText));
+            }
+
+#if INTEGRATE_WITH_ERROR_LIST
+
+            WriteNpmErrorsToErrorList(args);
+
+#endif
+        }
+
+        private void WriteNpmLogToOutputWindow(NpmLogEventArgs args) {
+            WriteNpmLogToOutputWindow(args.LogText);
+        }
+
+        private void _npmController_ErrorLogged(object sender, NpmLogEventArgs e) {
+            WriteNpmLogToOutputWindow(e);
+        }
+
+        private void _npmController_OutputLogged(object sender, NpmLogEventArgs e) {
+            WriteNpmLogToOutputWindow(e);
+        }
+
+        void _npmController_ExceptionLogged(object sender, NpmExceptionEventArgs e) {
+            WriteNpmLogToOutputWindow(ErrorHelper.GetExceptionDetailsText(e.Exception));
+        }
+
+        private void ReloadHierarchy() {
+            INpmController controller;
+
+            lock (_lock) {
+                controller = _npmController;
+            }
+
+            if (null != controller){
+                var root = controller.RootPackage;
+                if (null != root){
+                    ReloadHierarchy(this, root.Modules);
+                }
+            }
+        }
+
+        private void ReloadHierarchy(HierarchyNode parent, INodeModules modules) {
+            //  We're going to reuse nodes for which matching modules exist in the new set.
+            //  The reason for this is that we want to preserve the expansion state of the
+            //  hierarchy. If we just bin everything off and recreate it all from scratch
+            //  it'll all be in the collapsed state, which will be annoying for users who
+            //  have drilled down into the hierarchy
+            var recycle = new Dictionary<string, DependencyNode>();
+            var remove = new List<HierarchyNode>();
+            for (var current = parent.FirstChild; null != current; current = current.NextSibling) {
+                var dep = current as DependencyNode;
+                if (null == dep) {
+                    remove.Add(current);
+                    continue;
+                }
+
+                if (modules.Any(
+                    module =>
+                    module.Name == dep.Package.Name
+                    && module.Version == dep.Package.Version
+                    && module.IsBundledDependency == dep.Package.IsBundledDependency
+                    && module.IsDevDependency == dep.Package.IsDevDependency
+                    && module.IsListedInParentPackageJson == dep.Package.IsListedInParentPackageJson
+                    && module.IsMissing == dep.Package.IsMissing
+                    && module.IsOptionalDependency == dep.Package.IsOptionalDependency)) {
+                    recycle[dep.Package.Name] = dep;
+                } else {
+                    remove.Add(current);
+                }
+            }
+
+            foreach (var obsolete in remove) {
+                parent.RemoveChild(obsolete);
+                ProjectMgr.OnItemDeleted(obsolete);
+            }
+
+            foreach (var package in modules) {
+                DependencyNode child;
+
+                if (recycle.ContainsKey(package.Name)) {
+                    child = recycle[package.Name];
+                    child.Package = package;
+                } else {
+                    child = new DependencyNode(_projectNode, parent as DependencyNode, package);
+                    parent.AddChild(child);
+                }
+
+                ReloadHierarchy(child, package.Modules);
+                if (!recycle.ContainsKey(package.Name) && ProjectMgr.ParentHierarchy != null) {
+                    child.ExpandItem(EXPANDFLAGS.EXPF_CollapseFolder);
+                }
+            }
+        }
+
+        #endregion
+
+        #region HierarchyNode implementation
+
+        public override string GetEditLabel() {
+            return null;
+        }
+
+        public override int SortPriority {
+            get { return DefaultSortOrderNode.ReferenceContainerNode + 1; }
+        }
+
+        public override object GetIconHandle(bool open) {
+            return
+                ProjectMgr.ImageHandler.GetIconHandle(
+                    open ? (int)ProjectNode.ImageName.OpenReferenceFolder : (int)ProjectNode.ImageName.ReferenceFolder);
+        }
+
+        public override string Url {
+            get { return NodeModulesVirtualName; }
+        }
+
+        public override string Caption {
+            get { return _cCaption; }
+        }
+
+        public override Guid ItemTypeGuid {
+            get { return VSConstants.GUID_ItemType_VirtualFolder; }
+        }
+
+        public override int MenuCommandId {
+            get { return VsMenus.IDM_VS_CTXT_ITEMNODE; }
+        }
+
+        #endregion
+
+        #region Command handling
+
+        private bool _suppressCommands;
+
+        private bool IsCurrentStateASuppressCommandsMode(){
+            return _suppressCommands || ProjectMgr.IsCurrentStateASuppressCommandsMode();
+        }
+
+        private void SuppressCommands(){
+            _suppressCommands = true;
+        }
+
+        private void AllowCommands(){
+            _suppressCommands = false;
+        }
+
+        internal override int QueryStatusOnNode(Guid cmdGroup, uint cmd, IntPtr pCmdText, ref QueryStatusResult result){
+            if (cmdGroup == GuidList.guidNodeCmdSet){
+                switch (cmd){
+                    case PkgCmdId.cmdidNpmManageModules:
+                    case PkgCmdId.cmdidNpmInstallModules:
+                    case PkgCmdId.cmdidNpmUpdateModules:
+                    case PkgCmdId.cmdidNpmUninstallModule:
+                        if (! IsCurrentStateASuppressCommandsMode()){
+                            result = QueryStatusResult.ENABLED | QueryStatusResult.SUPPORTED;
+                        } else {
+                            result = QueryStatusResult.SUPPORTED;
+                        }
+                        return VSConstants.S_OK;
+
+                }
+            }
+
+            return base.QueryStatusOnNode(cmdGroup, cmd, pCmdText, ref result);
+        }
+
+        internal override int ExecCommandOnNode(Guid cmdGroup, uint cmd, uint nCmdexecopt, IntPtr pvaIn, IntPtr pvaOut) {
+            if (cmdGroup == GuidList.guidNodeCmdSet) {
+                switch (cmd) {
+                    case PkgCmdId.cmdidNpmManageModules:
+                        ManageModules();
+                        return VSConstants.S_OK;
+
+                    case PkgCmdId.cmdidNpmInstallModules:
+                        InstallMissingModules();
+                        return VSConstants.S_OK;
+
+                    case PkgCmdId.cmdidNpmUpdateModules:
+                        UpdateModules();
+                        return VSConstants.S_OK;
+
+                    case PkgCmdId.cmdidNpmUninstallModule:
+                        UninstallModules();
+                        return VSConstants.S_OK;
+
+                }
+            }
+
+            return base.ExecCommandOnNode(cmdGroup, cmd, nCmdexecopt, pvaIn, pvaOut);
+        }
+
+        public void ManageModules() {
+            CheckNotDisposed();
+
+            using (var manager = new PackageManagerDialog(NpmController)) {
+                manager.ShowDialog();
+            }
+
+            ReloadHierarchy();
+        }
+
+        private void DoPreCommandActions(){
+            CheckNotDisposed();
+            SuppressCommands();
+            ConditionallyShowNpmOutputPane();
+        }
+
+        public async void InstallMissingModules(){
+            DoPreCommandActions();
+            try{
+                using (var commander = NpmController.CreateNpmCommander()){
+                    await commander.Install();
+                }
+            } catch (NpmNotFoundException nnfe){
+                ErrorHelper.ReportNpmNotInstalled(null, nnfe);
+            } finally{
+                AllowCommands();
+            }
+        }
+
+        public async void UpdateModules(){
+            DoPreCommandActions();
+            try{
+                var selected = _projectNode.GetSelectedNodes();
+                using (var commander = NpmController.CreateNpmCommander()){
+                    if (selected.Count == 1 && selected[0] == this){
+                        await commander.UpdatePackagesAsync();
+                    } else{
+                        await commander.UpdatePackagesAsync(
+                            selected.OfType<DependencyNode>().Select(dep => dep.Package).ToList());
+                    }
+                }
+            } catch (NpmNotFoundException nnfe) {
+                ErrorHelper.ReportNpmNotInstalled(null, nnfe);
+            } finally{
+                AllowCommands();
+            }
+        }
+
+        public async void UninstallModules(){
+            DoPreCommandActions();
+            try{
+                var selected = _projectNode.GetSelectedNodes();
+                using (var commander = NpmController.CreateNpmCommander()){
+                    foreach (var name in selected.OfType<DependencyNode>().Select(dep => dep.Package.Name).ToList()){
+                        await commander.UninstallPackageAsync(name);
+                    }
+                }
+            } catch (NpmNotFoundException nnfe) {
+                ErrorHelper.ReportNpmNotInstalled(null, nnfe);
+            } finally{
+                AllowCommands();
+            }
+        }
+
+        #endregion
+    }
 }