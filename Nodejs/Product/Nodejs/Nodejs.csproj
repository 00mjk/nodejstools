--- conflicted
+++ resolved
@@ -1,1076 +1,1073 @@
-﻿<?xml version="1.0" encoding="utf-8"?>
-<Project DefaultTargets="Build" xmlns="http://schemas.microsoft.com/developer/msbuild/2003" ToolsVersion="4.0">
-  <Choose>
-    <When Condition=" '$(VisualStudioVersion)'=='11.0'  Or '$(TargetVisualStudioVersion)'=='VS110' ">
-      <PropertyGroup>
-        <VisualStudioVersion Condition="'$(VisualStudioVersion)' == ''">11.0</VisualStudioVersion>
-        <MinimumVisualStudioVersion>11.0</MinimumVisualStudioVersion>
-        <FileUpgradeFlags>
-        </FileUpgradeFlags>
-        <UpgradeBackupLocation>
-        </UpgradeBackupLocation>
-        <OldToolsVersion>4.0</OldToolsVersion>
-      </PropertyGroup>
-    </When>
-    <When Condition=" '$(VisualStudioVersion)'=='12.0'  Or '$(TargetVisualStudioVersion)'=='VS120' ">
-      <PropertyGroup>
-        <VisualStudioVersion Condition="'$(VisualStudioVersion)' == ''">12.0</VisualStudioVersion>
-        <MinimumVisualStudioVersion>12.0</MinimumVisualStudioVersion>
-        <FileUpgradeFlags>
-        </FileUpgradeFlags>
-        <UpgradeBackupLocation>
-        </UpgradeBackupLocation>
-        <OldToolsVersion>4.0</OldToolsVersion>
-      </PropertyGroup>
-    </When>
-  </Choose>
-  <PropertyGroup>
-    <VSToolsPath Condition="'$(VSToolsPath)' == ''">$(MSBuildExtensionsPath32)\Microsoft\VisualStudio\v$(VisualStudioVersion)</VSToolsPath>
-    <SccProjectName>SAK</SccProjectName>
-    <SccLocalPath>SAK</SccLocalPath>
-    <SccAuxPath>SAK</SccAuxPath>
-    <SccProvider>SAK</SccProvider>
-    <SolutionDir Condition="$(SolutionDir) == '' Or $(SolutionDir) == '*Undefined*'">..\..\</SolutionDir>
-    <RestorePackages>true</RestorePackages>
-  </PropertyGroup>
-  <PropertyGroup>
-    <DelaySign>false</DelaySign>
-  </PropertyGroup>
-  <Import Project="$(MSBuildExtensionsPath)\$(MSBuildToolsVersion)\Microsoft.Common.props" Condition="Exists('$(MSBuildExtensionsPath)\$(MSBuildToolsVersion)\Microsoft.Common.props')" />
-  <Import Project="..\ProjectBefore.settings" />
-  <PropertyGroup>
-    <Configuration Condition=" '$(Configuration)' == '' ">Debug</Configuration>
-    <Platform Condition=" '$(Platform)' == '' ">x86</Platform>
-    <SchemaVersion>2.0</SchemaVersion>
-    <ProjectGuid>{32EC5259-98DA-40CA-9E2D-1B1B2E966F88}</ProjectGuid>
-    <ProjectTypeGuids>{82b43b9b-a64c-4715-b499-d71e9ca2bd60};{60dc8134-eba5-43b8-bcc9-bb4bc16c2548};{FAE04EC0-301F-11D3-BF4B-00C04F79EFBC}</ProjectTypeGuids>
-    <OutputType>Library</OutputType>
-    <AppDesignerFolder>Properties</AppDesignerFolder>
-    <RootNamespace>Microsoft.NodejsTools</RootNamespace>
-    <AssemblyName>Microsoft.NodejsTools</AssemblyName>
-    <SignAssembly>True</SignAssembly>
-    <TargetFrameworkVersion>v4.5</TargetFrameworkVersion>
-    <CreateVsixContainer>true</CreateVsixContainer>
-  </PropertyGroup>
-  <PropertyGroup Condition="'$(Configuration)|$(Platform)' == 'Debug|x86'">
-    <PlatformTarget>x86</PlatformTarget>
-    <Optimize>false</Optimize>
-    <DebugSymbols>true</DebugSymbols>
-    <DebugType>full</DebugType>
-    <OutputPath>bin\Debug\</OutputPath>
-    <DefineConstants>$(DefineConstants);TRACE;DEBUG</DefineConstants>
-    <TreatWarningsAsErrors>true</TreatWarningsAsErrors>
-    <ErrorReport>prompt</ErrorReport>
-  </PropertyGroup>
-  <PropertyGroup Condition="'$(Configuration)|$(Platform)' == 'Release|x86'">
-    <PlatformTarget>x86</PlatformTarget>
-    <Optimize>true</Optimize>
-    <DebugType>pdbonly</DebugType>
-    <OutputPath>bin\Release\</OutputPath>
-    <DefineConstants>$(DefineConstants);TRACE</DefineConstants>
-    <TreatWarningsAsErrors>true</TreatWarningsAsErrors>
-    <ErrorReport>prompt</ErrorReport>
-  </PropertyGroup>
-  <PropertyGroup>
-    <DefineConstants>$(DefineConstants);NODEJS_TOOLS;NTVS_FEATURE_INTERACTIVEWINDOW</DefineConstants>
-  </PropertyGroup>
-  <ItemDefinitionGroup>
-    <ZipProject>
-      <Language>JavaScript</Language>
-      <Culture>1033</Culture>
-      <OutputSubPath>Node.js</OutputSubPath>
-    </ZipProject>
-    <ZipItem>
-      <Language>JavaScript</Language>
-    </ZipItem>
-  </ItemDefinitionGroup>
-  <ItemGroup>
-    <Reference Include="Microsoft.Build, Version=$(MicrosoftBuildAssemblyVersion), Culture=neutral, PublicKeyToken=b03f5f7f11d50a3a" />
-    <Reference Include="Microsoft.Build.Conversion.$(MicrosoftBuildAssemblyVersionSuffix), Version=$(MicrosoftBuildAssemblyVersion), Culture=neutral, PublicKeyToken=b03f5f7f11d50a3a" />
-    <Reference Include="Microsoft.Build.Engine, Version=$(MicrosoftBuildAssemblyVersion), Culture=neutral, PublicKeyToken=b03f5f7f11d50a3a" />
-    <Reference Include="Microsoft.Build.Framework, Version=$(MicrosoftBuildAssemblyVersion), Culture=neutral, PublicKeyToken=b03f5f7f11d50a3a" />
-    <Reference Include="Microsoft.Build.Tasks.$(MicrosoftBuildAssemblyVersionSuffix), Version=$(MicrosoftBuildAssemblyVersion), Culture=neutral, PublicKeyToken=b03f5f7f11d50a3a" />
-    <Reference Include="Microsoft.Build.Utilities.$(MicrosoftBuildAssemblyVersionSuffix), Version=$(MicrosoftBuildAssemblyVersion), Culture=neutral, PublicKeyToken=b03f5f7f11d50a3a" />
-    <Reference Include="Microsoft.CSharp" />
-    <Reference Include="Microsoft.JScript" />
-    <Reference Include="Microsoft.VisualStudio.ComponentModelHost, Version=$(VSTarget).0.0, Culture=neutral, PublicKeyToken=b03f5f7f11d50a3a, processorArchitecture=MSIL" />
-    <Reference Include="Microsoft.VisualStudio.CoreUtility, Version=$(VSTarget).0.0, Culture=neutral, PublicKeyToken=b03f5f7f11d50a3a, processorArchitecture=MSIL" />
-    <Reference Include="Microsoft.VisualStudio.Debugger.Interop.10.0, Version=10.0.0.0, Culture=neutral, PublicKeyToken=b03f5f7f11d50a3a, processorArchitecture=MSIL" />
-    <Reference Include="Microsoft.VisualStudio.Debugger.Interop.11.0, Version=11.0.0.0, Culture=neutral, PublicKeyToken=b03f5f7f11d50a3a, processorArchitecture=MSIL" />
-    <Reference Include="Microsoft.VisualStudio.Debugger.InteropA, Version=9.0.0.0, Culture=neutral, PublicKeyToken=b03f5f7f11d50a3a" />
-    <Reference Include="Microsoft.VisualStudio.Designer.Interfaces, Version=1.0.5000.0, Culture=neutral, PublicKeyToken=b03f5f7f11d50a3a">
-      <EmbedInteropTypes>True</EmbedInteropTypes>
-    </Reference>
-    <Reference Include="Microsoft.VisualStudio.Editor, Version=$(VSTarget).0.0, Culture=neutral, PublicKeyToken=b03f5f7f11d50a3a, processorArchitecture=MSIL" />
-    <Reference Include="Microsoft.VisualStudio.Language.Intellisense, Version=$(VSTarget).0.0, Culture=neutral, PublicKeyToken=b03f5f7f11d50a3a, processorArchitecture=MSIL" />
-    <Reference Include="Microsoft.VisualStudio.Language.StandardClassification, Version=$(VSTarget).0.0, Culture=neutral, PublicKeyToken=b03f5f7f11d50a3a, processorArchitecture=MSIL" />
-    <Reference Include="Microsoft.VisualStudio.OLE.Interop" />
-    <Reference Include="Microsoft.VisualStudio.Shell.Interop" />
-    <Reference Include="Microsoft.VisualStudio.Shell.Interop.8.0" />
-    <Reference Include="Microsoft.VisualStudio.Shell.Interop.9.0" />
-    <Reference Include="Microsoft.VisualStudio.Shell.Interop.10.0" />
-    <Reference Include="Microsoft.VisualStudio.Shell.Interop.11.0">
-      <EmbedInteropTypes>true</EmbedInteropTypes>
-    </Reference>
-    <Reference Include="Microsoft.VisualStudio.Shell.Interop.12.0, Version=12.0.0.0, Culture=neutral, PublicKeyToken=b03f5f7f11d50a3a, processorArchitecture=MSIL" Condition="'$(VSTarget)' != '11.0'">
-      <EmbedInteropTypes>true</EmbedInteropTypes>
-    </Reference>
-    <Reference Include="Microsoft.VisualStudio.TemplateWizardInterface, Version=8.0.0.0, Culture=neutral, PublicKeyToken=b03f5f7f11d50a3a, processorArchitecture=MSIL" />
-    <Reference Include="Microsoft.VisualStudio.Text.Data, Version=$(VSTarget).0.0, Culture=neutral, PublicKeyToken=b03f5f7f11d50a3a, processorArchitecture=MSIL" />
-    <Reference Include="Microsoft.VisualStudio.Text.Logic, Version=$(VSTarget).0.0, Culture=neutral, PublicKeyToken=b03f5f7f11d50a3a, processorArchitecture=MSIL" />
-    <Reference Include="Microsoft.VisualStudio.Text.UI, Version=$(VSTarget).0.0, Culture=neutral, PublicKeyToken=b03f5f7f11d50a3a, processorArchitecture=MSIL" />
-    <Reference Include="Microsoft.VisualStudio.Text.UI.Wpf, Version=$(VSTarget).0.0, Culture=neutral, PublicKeyToken=b03f5f7f11d50a3a, processorArchitecture=MSIL" />
-    <Reference Include="Microsoft.VisualStudio.TextManager.Interop" />
-    <Reference Include="Microsoft.VisualStudio.Shell.$(VSTarget), Version=$(VSTarget).0.0, Culture=neutral, PublicKeyToken=b03f5f7f11d50a3a, processorArchitecture=MSIL" />
-    <Reference Include="Microsoft.VisualStudio.Shell.Immutable.11.0" />
-    <Reference Include="Microsoft.VisualStudio.Shell.Immutable.10.0" />
-    <Reference Include="Microsoft.VisualStudio.TextManager.Interop.8.0, Version=8.0.0.0, Culture=neutral, PublicKeyToken=b03f5f7f11d50a3a" />
-    <Reference Include="Microsoft.Windows.Design.Host, Version=4.1.0.0, Culture=neutral, PublicKeyToken=b03f5f7f11d50a3a, processorArchitecture=MSIL">
-      <SpecificVersion>False</SpecificVersion>
-      <HintPath>$(DevEnvDir)PrivateAssemblies\Microsoft.Windows.Design.Host.dll</HintPath>
-    </Reference>
-    <Reference Include="Newtonsoft.Json, Version=6.0.0.0, Culture=neutral, PublicKeyToken=30ad4fe6b2a6aeed, processorArchitecture=MSIL">
-      <HintPath>..\..\packages\Newtonsoft.Json.6.0.1\lib\net45\Newtonsoft.Json.dll</HintPath>
-    </Reference>
-    <Reference Include="PresentationCore" />
-    <Reference Include="PresentationFramework" />
-    <Reference Include="System" />
-    <Reference Include="System.ComponentModel.Composition" />
-    <Reference Include="System.Core" />
-    <Reference Include="System.Data" />
-    <Reference Include="System.Design" />
-    <Reference Include="System.Drawing" />
-    <Reference Include="System.Runtime.Serialization" />
-    <Reference Include="System.Web" />
-    <Reference Include="System.Web.Extensions" />
-    <Reference Include="System.Windows.Forms" />
-    <Reference Include="System.Xaml" />
-    <Reference Include="System.Xml" />
-    <Reference Include="VSLangProj, Version=7.0.3300.0, Culture=neutral, PublicKeyToken=b03f5f7f11d50a3a">
-      <EmbedInteropTypes>True</EmbedInteropTypes>
-    </Reference>
-    <Reference Include="VSLangProj2, Version=7.0.5000.0, Culture=neutral, PublicKeyToken=b03f5f7f11d50a3a">
-      <EmbedInteropTypes>True</EmbedInteropTypes>
-    </Reference>
-    <Reference Include="VSLangProj80, Version=8.0.0.0, Culture=neutral, PublicKeyToken=b03f5f7f11d50a3a">
-      <EmbedInteropTypes>True</EmbedInteropTypes>
-    </Reference>
-    <Reference Include="VsWebSite.Interop, Version=8.0.0.0, Culture=neutral, PublicKeyToken=b03f5f7f11d50a3a">
-      <EmbedInteropTypes>True</EmbedInteropTypes>
-    </Reference>
-    <Reference Include="WindowsBase" />
-  </ItemGroup>
-  <ItemGroup>
-    <COMReference Include="EnvDTE">
-      <Guid>{80CC9F66-E7D8-4DDD-85B6-D9E6CD0E93E2}</Guid>
-      <VersionMajor>8</VersionMajor>
-      <VersionMinor>0</VersionMinor>
-      <Lcid>0</Lcid>
-      <WrapperTool>primary</WrapperTool>
-      <Isolated>False</Isolated>
-      <EmbedInteropTypes>False</EmbedInteropTypes>
-    </COMReference>
-    <COMReference Include="EnvDTE100">
-      <Guid>{26AD1324-4B7C-44BC-84F8-B86AED45729F}</Guid>
-      <VersionMajor>10</VersionMajor>
-      <VersionMinor>0</VersionMinor>
-      <Lcid>0</Lcid>
-      <WrapperTool>primary</WrapperTool>
-      <Isolated>False</Isolated>
-      <EmbedInteropTypes>False</EmbedInteropTypes>
-    </COMReference>
-    <COMReference Include="EnvDTE80">
-      <Guid>{1A31287A-4D7D-413E-8E32-3B374931BD89}</Guid>
-      <VersionMajor>8</VersionMajor>
-      <VersionMinor>0</VersionMinor>
-      <Lcid>0</Lcid>
-      <WrapperTool>primary</WrapperTool>
-      <Isolated>False</Isolated>
-      <EmbedInteropTypes>False</EmbedInteropTypes>
-    </COMReference>
-    <COMReference Include="EnvDTE90">
-      <Guid>{2CE2370E-D744-4936-A090-3FFFE667B0E1}</Guid>
-      <VersionMajor>9</VersionMajor>
-      <VersionMinor>0</VersionMinor>
-      <Lcid>0</Lcid>
-      <WrapperTool>primary</WrapperTool>
-      <Isolated>False</Isolated>
-      <EmbedInteropTypes>False</EmbedInteropTypes>
-    </COMReference>
-    <COMReference Include="Microsoft.VisualStudio.CommandBars">
-      <Guid>{1CBA492E-7263-47BB-87FE-639000619B15}</Guid>
-      <VersionMajor>8</VersionMajor>
-      <VersionMinor>0</VersionMinor>
-      <Lcid>0</Lcid>
-      <WrapperTool>primary</WrapperTool>
-      <Isolated>False</Isolated>
-      <EmbedInteropTypes>False</EmbedInteropTypes>
-    </COMReference>
-    <COMReference Include="stdole">
-      <Guid>{00020430-0000-0000-C000-000000000046}</Guid>
-      <VersionMajor>2</VersionMajor>
-      <VersionMinor>0</VersionMinor>
-      <Lcid>0</Lcid>
-      <WrapperTool>primary</WrapperTool>
-      <Isolated>False</Isolated>
-      <EmbedInteropTypes>False</EmbedInteropTypes>
-    </COMReference>
-  </ItemGroup>
-  <ItemGroup>
-    <Compile Include="..\ReferenceGenerator\ReferenceCode.cs">
-      <Link>Project\ReferenceCode.cs</Link>
-    </Compile>
-    <Compile Include="ClassifierProviderMetadata.cs" />
-    <Compile Include="CodeWindowManager.cs" />
-    <Compile Include="Commands\ImportWizardCommand.cs" />
-    <Compile Include="Commands\OpenReplWindowCommand.cs" />
-    <Compile Include="Commands\OpenRemoteDebugDocumentationCommand.cs" />
-    <Compile Include="Commands\OpenRemoteDebugProxyFolderCommand.cs" />
-    <Compile Include="Commands\SurveyNewsCommand.cs" />
-<<<<<<< HEAD
-    <Compile Include="Debugger\BreakOn.cs" />
-    <Compile Include="Debugger\BreakOnKind.cs" />
-    <Compile Include="Debugger\Commands\SetVariableValueCommand.cs" />
-    <Compile Include="Debugger\Communication\ITcpClient.cs" />
-    <Compile Include="Debugger\Communication\ITcpClientFactory.cs" />
-    <Compile Include="Debugger\Communication\TcpClientFactory.cs" />
-    <Compile Include="Debugger\Communication\TcpClientWrapper.cs" />
-    <Compile Include="Debugger\ExceptionHitTreatment.cs" />
-    <Compile Include="Debugger\ExceptionHandler.cs" />
-    <Compile Include="Debugger\JavaScriptSourceMapInfo.cs" />
-    <Compile Include="Debugger\Serialization\NodeSetValueVariable.cs" />
-    <Compile Include="Debugger\SourceMapper.cs" />
-    <Compile Include="Debugger\SteppingKind.cs" />
-=======
-    <Compile Include="Formatting\AddNamedItemFlags.cs" />
-    <Compile Include="Formatting\ArrayHelper.cs" />
-    <Compile Include="Formatting\ByteOrderMark.cs" />
-    <Compile Include="Formatting\FormatCodeOptions.cs" />
-    <Compile Include="Formatting\JavaScriptFormattingService.cs" />
-    <Compile Include="Formatting\GetItemInfoFlags.cs" />
-    <Compile Include="Formatting\IActiveScript.cs" />
-    <Compile Include="Formatting\IActiveScriptError.cs" />
-    <Compile Include="Formatting\IActiveScriptParse.cs" />
-    <Compile Include="Formatting\IActiveScriptSite.cs" />
-    <Compile Include="Formatting\ParseScriptTextFlags.cs" />
-    <Compile Include="Formatting\ScriptState.cs" />
-    <Compile Include="Formatting\ScriptThreadState.cs" />
-    <Compile Include="Formatting\TextEdit.cs" />
-    <Compile Include="Formatting\TypeScriptLanguageService.cs" />
-    <Compile Include="Formatting\TypeScriptServiceHost.cs" />
-    <Compile Include="Formatting\TypeScriptSnapshot.cs" />
-    <Compile Include="Options\NodejsFormattingBracesOptionsPage.cs">
-      <SubType>Component</SubType>
-    </Compile>
-    <Compile Include="Options\NodejsFormattingSpacingOptionsPage.cs">
-      <SubType>Component</SubType>
-    </Compile>
-    <Compile Include="Options\NodejsFormattingGeneralOptionsPage.cs">
-      <SubType>Component</SubType>
-    </Compile>
-    <Compile Include="Options\NodejsFormattingBracesOptionsControl.cs">
-      <SubType>UserControl</SubType>
-    </Compile>
-    <Compile Include="Options\NodejsFormattingBracesOptionsControl.Designer.cs">
-      <DependentUpon>NodejsFormattingBracesOptionsControl.cs</DependentUpon>
-    </Compile>
-    <Compile Include="Options\NodejsFormattingGeneralOptionsControl.cs">
-      <SubType>UserControl</SubType>
-    </Compile>
-    <Compile Include="Options\NodejsFormattingGeneralOptionsControl.Designer.cs">
-      <DependentUpon>NodejsFormattingGeneralOptionsControl.cs</DependentUpon>
-    </Compile>
-    <Compile Include="Options\NodejsFormattingSpacingOptionsControl.cs">
-      <SubType>UserControl</SubType>
-    </Compile>
-    <Compile Include="Options\NodejsFormattingSpacingOptionsControl.Designer.cs">
-      <DependentUpon>NodejsFormattingSpacingOptionsControl.cs</DependentUpon>
-    </Compile>
->>>>>>> a6dd2b32
-    <Compile Include="TaggerProviderMetadata.cs" />
-    <Compile Include="CustomTrackingSpan.cs" />
-    <Compile Include="Debugger\Communication\BreakpointEventArgs.cs" />
-    <Compile Include="Debugger\Communication\CompileScriptEventArgs.cs" />
-    <Compile Include="Debugger\Communication\ExceptionEventArgs.cs" />
-    <Compile Include="Debugger\Communication\IDebuggerClient.cs" />
-    <Compile Include="Debugger\Communication\IDebuggerConnection.cs" />
-    <Compile Include="Debugger\Communication\MessageEventArgs.cs" />
-    <Compile Include="Debugger\Communication\DebuggerClient.cs" />
-    <Compile Include="Debugger\Communication\DebuggerConnection.cs" />
-    <Compile Include="Debugger\Commands\BacktraceCommand.cs" />
-    <Compile Include="Debugger\Commands\ChangeBreakpointCommand.cs" />
-    <Compile Include="Debugger\Commands\ClearBreakpointCommand.cs" />
-    <Compile Include="Debugger\Commands\ContinueCommand.cs" />
-    <Compile Include="Debugger\Commands\DisconnectCommand.cs" />
-    <Compile Include="Debugger\Commands\EvaluateCommand.cs" />
-    <Compile Include="Debugger\Events\BreakpointEvent.cs" />
-    <Compile Include="Debugger\Events\CompileScriptEvent.cs" />
-    <Compile Include="Debugger\Events\ExceptionEvent.cs" />
-    <Compile Include="Debugger\Events\IDebuggerEvent.cs" />
-    <Compile Include="Debugger\Commands\ListBreakpointsCommand.cs" />
-    <Compile Include="Debugger\Commands\LookupCommand.cs" />
-    <Compile Include="Debugger\Commands\DebuggerCommand.cs" />
-    <Compile Include="Debugger\Commands\DebuggerCommandException.cs" />
-    <Compile Include="Debugger\Commands\ScriptsCommand.cs" />
-    <Compile Include="Debugger\Commands\SetBreakpointCommand.cs" />
-    <Compile Include="Debugger\Commands\SetExceptionBreakCommand.cs" />
-    <Compile Include="Debugger\Commands\SuspendCommand.cs" />
-    <Compile Include="Debugger\NodeEventEventArgs.cs" />
-    <Compile Include="Debugger\NodeExpressionType.cs" />
-    <Compile Include="Debugger\Serialization\IEvaluationResultFactory.cs" />
-    <Compile Include="Debugger\Serialization\NaturalSortComparer.cs" />
-    <Compile Include="Debugger\Serialization\NodeBacktraceVariable.cs" />
-    <Compile Include="Debugger\Serialization\NodeEvaluationVariable.cs" />
-    <Compile Include="Debugger\Serialization\INodeVariable.cs" />
-    <Compile Include="Debugger\Serialization\EvaluationResultFactory.cs" />
-    <Compile Include="Debugger\Serialization\NodeLookupVariable.cs" />
-    <Compile Include="Debugger\Serialization\NodePropertyAttributes.cs" />
-    <Compile Include="Debugger\Serialization\NodePropertyType.cs" />
-    <Compile Include="Debugger\Serialization\NodePrototypeVariable.cs" />
-    <Compile Include="Debugger\Serialization\NodeVariableType.cs" />
-    <Compile Include="EditFilter.cs" />
-    <Compile Include="Intellisense\CompletionInfo.cs" />
-    <Compile Include="Intellisense\CompletionSource.cs" />
-    <Compile Include="Intellisense\CompletionSourceProvider.cs" />
-    <Compile Include="Intellisense\CompletionSource.Modules.cs" />
-    <Compile Include="Intellisense\ReferenceGroup.cs" />
-    <Compile Include="Intellisense\ReferenceGroupDispenser.cs" />
-    <Compile Include="Intellisense\RequireCompletionCache.cs" />
-    <Compile Include="Intellisense\TextViewCreationListener.cs" />
-    <Compile Include="Jade\Classifier\IClassificationContextNameProvider.cs" />
-    <Compile Include="Jade\Classifier\ICompositeToken.cs" />
-    <Compile Include="Jade\Classifier\JadeClassificationDefinitions.cs" />
-    <Compile Include="Jade\Classifier\JadeClassificationNameProvider.cs" />
-    <Compile Include="Jade\Classifier\JadeClassificationTypes.cs" />
-    <Compile Include="Jade\Classifier\JadeClassifier.cs" />
-    <Compile Include="Jade\Classifier\JadeClassifierProvider.cs" />
-    <Compile Include="Jade\Classifier\TokenBasedClassifier.cs" />
-    <Compile Include="Jade\EntityTable.cs" />
-    <Compile Include="Jade\IdleTimeAsyncTask.cs" />
-    <Compile Include="Jade\ITextSnapshotProvider.cs" />
-    <Compile Include="Jade\JadeContentTypeDefinition.cs" />
-    <Compile Include="Jade\JadeLanguageInfo.cs" />
-    <Compile Include="Jade\Outlining\IndentBasedRegionBuilder.cs" />
-    <Compile Include="Jade\Outlining\JadeOutlineTaggerProvider.cs" />
-    <Compile Include="Jade\Outlining\JadeOutliningTagger.cs" />
-    <Compile Include="Jade\Outlining\OutlineRegion.cs" />
-    <Compile Include="Jade\Outlining\OutlineRegionBuilder.cs" />
-    <Compile Include="Jade\Outlining\OutlineRegionCollection.cs" />
-    <Compile Include="Jade\Outlining\OutlineRegionsChange.cs" />
-    <Compile Include="Jade\Outlining\OutlineRegionsChangedEventArgs.cs" />
-    <Compile Include="Jade\Outlining\OutliningTagger.cs" />
-    <Compile Include="Jade\ServiceManager.cs" />
-    <Compile Include="Jade\TextProvider.cs" />
-    <Compile Include="Jade\TextUtility.cs" />
-    <Compile Include="Jade\Text\CharacterStream.cs" />
-    <Compile Include="Jade\Text\Def\ICompositeTextRange.cs" />
-    <Compile Include="Jade\Text\Def\ITextProvider.cs" />
-    <Compile Include="Jade\Text\Def\ITextRange.cs" />
-    <Compile Include="Jade\Text\Def\ITextRangeCollection.cs" />
-    <Compile Include="Jade\Text\ReadonlyTextRangeCollection.cs" />
-    <Compile Include="Jade\Text\textchange.cs" />
-    <Compile Include="Jade\Text\TextChangeArgs.cs" />
-    <Compile Include="Jade\Text\TextHelper.cs" />
-    <Compile Include="Jade\Text\TextRange.cs" />
-    <Compile Include="Jade\Text\TextRangeCollection.cs" />
-    <Compile Include="Jade\Text\TextStream.cs" />
-    <Compile Include="Jade\TimeUtility.cs" />
-    <Compile Include="Jade\Tokenizer\JadeToken.cs" />
-    <Compile Include="Jade\Tokenizer\JadeTokenizer.cs" />
-    <Compile Include="Jade\Tokenizer\JadeTokenType.cs" />
-    <Compile Include="Jade\Tokenizer\Keywords\JadeCodeKeywords.cs" />
-    <Compile Include="Jade\Tokenizer\Keywords\JadeFilters.cs" />
-    <Compile Include="Jade\Tokenizer\Keywords\JadeTagKeywords.cs" />
-    <Compile Include="Jade\Tokenizer\States\AttributeState.cs" />
-    <Compile Include="Jade\Tokenizer\States\FilterState.cs" />
-    <Compile Include="Jade\Tokenizer\States\HtmlState.cs" />
-    <Compile Include="Jade\Tokenizer\States\InlineCodeState.cs" />
-    <Compile Include="Jade\Tokenizer\States\ScriptState.cs" />
-    <Compile Include="Jade\Tokenizer\States\StyleState.cs" />
-    <Compile Include="Jade\Tokenizer\States\TagState.cs" />
-    <Compile Include="Jade\Tokenizer\States\TextState.cs" />
-    <Compile Include="Jade\Tokens\IToken.cs" />
-    <Compile Include="Jade\Tokens\ITokenizer.cs" />
-    <Compile Include="Jade\Tokens\Token.cs" />
-    <Compile Include="Jade\Tokens\Tokenizer.cs" />
-    <Compile Include="LanguagePreferences.cs" />
-    <Compile Include="Nodejs.cs" />
-    <Compile Include="NodejsLanguageInfo.cs" />
-    <Compile Include="NodejsProjectConfig.cs" />
-    <Compile Include="NodejsToolsInstallPath.cs" />
-    <Compile Include="NpmUI\BusyControl.cs">
-      <SubType>UserControl</SubType>
-    </Compile>
-    <Compile Include="NpmUI\BusyControl.Designer.cs">
-      <DependentUpon>BusyControl.cs</DependentUpon>
-    </Compile>
-    <Compile Include="NpmUI\BusyPopup.cs">
-      <SubType>Form</SubType>
-    </Compile>
-    <Compile Include="NpmUI\BusyPopup.Designer.cs">
-      <DependentUpon>BusyPopup.cs</DependentUpon>
-    </Compile>
-    <Compile Include="NpmUI\ColorUtils.cs" />
-    <Compile Include="NpmUI\ErrorHelper.cs" />
-    <Compile Include="NpmUI\IPackageListViewWrapper.cs" />
-    <Compile Include="NpmUI\InstalledPackageListControl.cs">
-      <SubType>UserControl</SubType>
-    </Compile>
-    <Compile Include="NpmUI\InstalledPackageListControl.Designer.cs">
-      <DependentUpon>InstalledPackageListControl.cs</DependentUpon>
-    </Compile>
-    <Compile Include="NpmUI\InstalledPackagesPane.cs">
-      <SubType>UserControl</SubType>
-    </Compile>
-    <Compile Include="NpmUI\InstalledPackagesPane.Designer.cs">
-      <DependentUpon>InstalledPackagesPane.cs</DependentUpon>
-    </Compile>
-    <Compile Include="NpmUI\PackageListItemPainter.cs" />
-    <Compile Include="NpmUI\NpmSearchComparer.cs" />
-    <Compile Include="NpmUI\PackageInstallEventArgs.cs" />
-    <Compile Include="NpmUI\PackageInstallPane.cs">
-      <SubType>UserControl</SubType>
-    </Compile>
-    <Compile Include="NpmUI\PackageInstallPane.Designer.cs">
-      <DependentUpon>PackageInstallPane.cs</DependentUpon>
-    </Compile>
-    <Compile Include="NpmUI\PackageManagerDialog.cs">
-      <SubType>Form</SubType>
-    </Compile>
-    <Compile Include="NpmUI\PackageManagerDialog.Designer.cs">
-      <DependentUpon>PackageManagerDialog.cs</DependentUpon>
-    </Compile>
-    <Compile Include="NpmUI\PackageSearchPane.cs">
-      <SubType>UserControl</SubType>
-    </Compile>
-    <Compile Include="NpmUI\PackageSearchPane.Designer.cs">
-      <DependentUpon>PackageSearchPane.cs</DependentUpon>
-    </Compile>
-    <Compile Include="NpmUI\PackageSourcesPane.cs">
-      <SubType>UserControl</SubType>
-    </Compile>
-    <Compile Include="NpmUI\PackageSourcesPane.Designer.cs">
-      <DependentUpon>PackageSourcesPane.cs</DependentUpon>
-    </Compile>
-    <Compile Include="NpmUI\PackageView.cs" />
-    <Compile Include="NpmUI\LastRefreshedMessageProvider.cs" />
-    <Compile Include="Options\NodejsDialogPage.cs">
-      <SubType>Component</SubType>
-    </Compile>
-    <Compile Include="Options\NodejsGeneralOptionsPage.cs">
-      <SubType>Component</SubType>
-    </Compile>
-    <Compile Include="Options\NodejsGeneralOptionsControl.cs">
-      <SubType>UserControl</SubType>
-    </Compile>
-    <Compile Include="Options\NodejsGeneralOptionsControl.Designer.cs">
-      <DependentUpon>NodejsGeneralOptionsControl.cs</DependentUpon>
-    </Compile>
-    <Compile Include="Options\SurveyNewsPolicy.cs" />
-    <Compile Include="Project\ImportWizard\StartupPage.xaml.cs">
-      <DependentUpon>StartupPage.xaml</DependentUpon>
-    </Compile>
-    <Compile Include="Project\ImportWizard\SaveProjectPage.xaml.cs">
-      <DependentUpon>SaveProjectPage.xaml</DependentUpon>
-    </Compile>
-    <Compile Include="Project\ImportWizard\FileSourcePage.xaml.cs">
-      <DependentUpon>FileSourcePage.xaml</DependentUpon>
-    </Compile>
-    <Compile Include="Project\ImportWizard\ImportSettings.cs" />
-    <Compile Include="Project\ImportWizard\ImportWizard.xaml.cs">
-      <DependentUpon>ImportWizard.xaml</DependentUpon>
-    </Compile>
-    <Page Include="Project\ImportWizard\StartupPage.xaml">
-      <Generator>MSBuild:Compile</Generator>
-      <SubType>Designer</SubType>
-    </Page>
-    <Page Include="Project\ImportWizard\SaveProjectPage.xaml">
-      <Generator>MSBuild:Compile</Generator>
-      <SubType>Designer</SubType>
-    </Page>
-    <Page Include="Project\ImportWizard\FileSourcePage.xaml">
-      <SubType>Designer</SubType>
-      <Generator>MSBuild:Compile</Generator>
-    </Page>
-    <Page Include="Project\ImportWizard\ImportWizard.xaml">
-      <SubType>Designer</SubType>
-      <Generator>MSBuild:Compile</Generator>
-    </Page>
-    <Page Include="Project\ImportWizard\ImportWizardDictionary.xaml">
-      <SubType>Designer</SubType>
-      <Generator>MSBuild:Compile</Generator>
-    </Page>
-    <Compile Include="Project\Attributes.cs" />
-    <Compile Include="Project\DependencyNode.cs" />
-    <Compile Include="Project\NodeModulesNode.cs" />
-    <Compile Include="Project\NodejsFileNode.cs" />
-    <Compile Include="Project\NodejsGeneralPropertyPageControl.cs">
-      <SubType>UserControl</SubType>
-    </Compile>
-    <Compile Include="Project\NodejsGeneralPropertyPageControl.Designer.cs">
-      <DependentUpon>NodejsGeneralPropertyPageControl.cs</DependentUpon>
-    </Compile>
-    <Compile Include="ProvideBraceCompletion.cs" />
-    <Compile Include="ProvideEditorExtension2Attribute.cs" />
-    <Compile Include="ProvideLanguageTemplates.cs" />
-    <Compile Include="Repl\ClearReplCommand.cs" />
-    <Compile Include="Repl\INodejsReplSite.cs" />
-    <Compile Include="Repl\ReplBraceCompletionSessionProvider.cs" />
-    <Compile Include="Repl\SaveReplCommand.cs" />
-    <Compile Include="Repl\VsNodejsReplSite.cs" />
-    <Compile Include="SmartIndent.cs" />
-    <Compile Include="SmartIndentProvider.cs" />
-    <Compile Include="SourceMap.cs" />
-    <Compile Include="VsMenus.cs" />
-    <Compile Include="AzureSolutionListener.cs" />
-    <Compile Include="BaseNodeProjectFactory.cs" />
-    <Compile Include="Debugger\BreakpointBindingEventArgs.cs" />
-    <Compile Include="Debugger\BreakpointHitEventArgs.cs" />
-    <Compile Include="Debugger\DebugEngine\AD7BoundBreakpoint.cs" />
-    <Compile Include="Debugger\DebugEngine\AD7BreakpointResolution.cs" />
-    <Compile Include="Debugger\DebugEngine\AD7Document.cs" />
-    <Compile Include="Debugger\DebugEngine\AD7DocumentContext.cs" />
-    <Compile Include="Debugger\DebugEngine\AD7Engine.cs" />
-    <Compile Include="Debugger\DebugEngine\AD7Enums.cs" />
-    <Compile Include="Debugger\DebugEngine\AD7Events.cs" />
-    <Compile Include="Debugger\DebugEngine\AD7MemoryAddress.cs" />
-    <Compile Include="Debugger\DebugEngine\AD7Module.cs" />
-    <Compile Include="Debugger\DebugEngine\AD7PendingBreakpoint.cs" />
-    <Compile Include="Debugger\DebugEngine\AD7ProgramNode.cs" />
-    <Compile Include="Debugger\DebugEngine\AD7ProgramProvider.cs" />
-    <Compile Include="Debugger\DebugEngine\AD7Property.cs" />
-    <Compile Include="Debugger\DebugEngine\AD7StackFrame.cs" />
-    <Compile Include="Debugger\DebugEngine\AD7Thread.cs" />
-    <Compile Include="Debugger\DebugEngine\BreakpointManager.cs" />
-    <Compile Include="Debugger\DebugEngine\DebuggerConstants.cs" />
-    <Compile Include="Debugger\DebugEngine\EngineUtils.cs" />
-    <Compile Include="Debugger\DebugEngine\UncalculatedAD7Expression.cs" />
-    <Compile Include="Debugger\DebugEngine\Remote\NodeRemoteDebugPort.cs" />
-    <Compile Include="Debugger\DebugEngine\Remote\NodeRemoteDebugPortSupplier.cs" />
-    <Compile Include="Debugger\DebugEngine\Remote\NodeRemoteDebugProcess.cs" />
-    <Compile Include="Debugger\DebugEngine\Remote\NodeRemoteDebugProgram.cs" />
-    <Compile Include="Debugger\DebugEngine\Remote\NodeRemoteEnumDebug.cs" />
-    <Compile Include="Debugger\DebugEngine\Remote\NodeRemoteEnumDebugProcesses.cs" />
-    <Compile Include="Debugger\DebugEngine\Remote\NodeRemoteEnumDebugPrograms.cs" />
-    <Compile Include="Debugger\ExceptionRaisedEventArgs.cs" />
-    <Compile Include="Debugger\Extensions.cs" />
-    <Compile Include="Debugger\ModuleLoadedEventArgs.cs" />
-    <Compile Include="Debugger\OutputEventArgs.cs" />
-    <Compile Include="Debugger\ProcessLoadedEventArgs.cs" />
-    <Compile Include="Debugger\ProcessExitedEventArgs.cs" />
-    <Compile Include="Debugger\NodeBreakpoint.cs" />
-    <Compile Include="Debugger\NodeBreakpointBinding.cs" />
-    <Compile Include="Debugger\NodeDebugOptions.cs" />
-    <Compile Include="Debugger\NodeEvaluationResult.cs" />
-    <Compile Include="Debugger\NodeException.cs" />
-    <Compile Include="Debugger\NodeModule.cs" />
-    <Compile Include="Debugger\NodeDebugger.cs" />
-    <Compile Include="Debugger\NodeStackFrame.cs" />
-    <Compile Include="Debugger\NodeThread.cs" />
-    <Compile Include="Debugger\ThreadEventArgs.cs" />
-    <Compile Include="Extensions.cs" />
-    <Compile Include="Guids.cs" />
-    <Compile Include="JsonListener.cs" />
-    <Compile Include="Navigation\CodeWindowManager.cs" />
-    <Compile Include="NodejsConstants.cs" />
-    <Compile Include="NodejsEditorFactory.cs" />
-    <Compile Include="NodejsProjectionBuffer.cs" />
-    <Compile Include="NodejsProject.cs" />
-    <Compile Include="NodejsProjectFactory.cs" />
-    <Compile Include="PkgCmdId.cs" />
-    <Compile Include="Project\NodeFileLibraryNode.cs" />
-    <Compile Include="Project\NodejsGeneralPropertyPage.cs" />
-    <Compile Include="Project\NodejsLibraryManager.cs" />
-    <Compile Include="Project\NodeLibraryNode.cs" />
-    <Compile Include="Project\NodejsProjectLauncher.cs" />
-    <Compile Include="Project\NodejsProjectNode.cs" />
-    <Compile Include="Project\NodejsProjectNodeProperties.cs" />
-    <Compile Include="Project\NodejsProjectPackage.cs" />
-    <Compile Include="Repl\NodejsReplEvaluator.cs" />
-    <Compile Include="Repl\NodejsReplEvaluatorProvider.cs" />
-    <Compile Include="GlobalSuppressions.cs" />
-    <Compile Include="NodejsPackage.cs" />
-    <Compile Include="Properties\AssemblyInfo.cs" />
-  </ItemGroup>
-  <ItemGroup>
-    <EmbeddedResource Include="NpmUI\BusyControl.resx">
-      <DependentUpon>BusyControl.cs</DependentUpon>
-      <SubType>Designer</SubType>
-    </EmbeddedResource>
-    <EmbeddedResource Include="NpmUI\BusyPopup.resx">
-      <DependentUpon>BusyPopup.cs</DependentUpon>
-    </EmbeddedResource>
-    <EmbeddedResource Include="NpmUI\InstalledPackageListControl.resx">
-      <DependentUpon>InstalledPackageListControl.cs</DependentUpon>
-    </EmbeddedResource>
-    <EmbeddedResource Include="NpmUI\InstalledPackagesPane.resx">
-      <DependentUpon>InstalledPackagesPane.cs</DependentUpon>
-    </EmbeddedResource>
-    <EmbeddedResource Include="NpmUI\PackageInstallPane.resx">
-      <DependentUpon>PackageInstallPane.cs</DependentUpon>
-    </EmbeddedResource>
-    <EmbeddedResource Include="NpmUI\PackageManagerDialog.resx">
-      <DependentUpon>PackageManagerDialog.cs</DependentUpon>
-    </EmbeddedResource>
-    <EmbeddedResource Include="NpmUI\PackageSearchPane.resx">
-      <DependentUpon>PackageSearchPane.cs</DependentUpon>
-    </EmbeddedResource>
-    <EmbeddedResource Include="NpmUI\PackageSourcesPane.resx">
-      <DependentUpon>PackageSourcesPane.cs</DependentUpon>
-    </EmbeddedResource>
-    <EmbeddedResource Include="Options\NodejsFormattingBracesOptionsControl.resx">
-      <DependentUpon>NodejsFormattingBracesOptionsControl.cs</DependentUpon>
-    </EmbeddedResource>
-    <EmbeddedResource Include="Options\NodejsFormattingGeneralOptionsControl.resx">
-      <DependentUpon>NodejsFormattingGeneralOptionsControl.cs</DependentUpon>
-    </EmbeddedResource>
-    <EmbeddedResource Include="Options\NodejsFormattingSpacingOptionsControl.resx">
-      <DependentUpon>NodejsFormattingSpacingOptionsControl.cs</DependentUpon>
-    </EmbeddedResource>
-    <EmbeddedResource Include="Options\NodejsGeneralOptionsControl.resx">
-      <DependentUpon>NodejsGeneralOptionsControl.cs</DependentUpon>
-    </EmbeddedResource>
-    <EmbeddedResource Include="Project\NodejsGeneralPropertyPageControl.resx">
-      <DependentUpon>NodejsGeneralPropertyPageControl.cs</DependentUpon>
-    </EmbeddedResource>
-    <EmbeddedResource Include="VSPackage.resx">
-      <MergeWithCTO>true</MergeWithCTO>
-      <ManifestResourceName>VSPackage</ManifestResourceName>
-      <SubType>Designer</SubType>
-    </EmbeddedResource>
-  </ItemGroup>
-  <ItemGroup>
-    <ZipProject Include="ProjectTemplates\AddWebSiteExpressApp\AddWebSiteExpressApp.njsproj">
-      <SubType>Designer</SubType>
-    </ZipProject>
-    <TransformedZipProject Include="ProjectTemplates\AddWebSiteExpressApp\AddWebSiteExpressApp.vstemplate.base">
-      <SubType>Designer</SubType>
-    </TransformedZipProject>
-    <ZipProject Include="ProjectTemplates\AzureExpressApp\AzureExpressApp.njsproj">
-      <SubType>Designer</SubType>
-    </ZipProject>
-    <ZipProject Include="ProjectTemplates\AzureExpressApp\AzureExpressApp.vstemplate">
-      <SubType>Designer</SubType>
-    </ZipProject>
-    <ZipProject Include="ProjectTemplates\AddWebSiteAzureExpressApp\AddWebSiteAzureExpressApp.njsproj">
-      <SubType>Designer</SubType>
-    </ZipProject>
-    <TransformedZipProject Include="ProjectTemplates\AddWebSiteAzureExpressApp\AddWebSiteAzureExpressApp.vstemplate.base">
-      <SubType>Designer</SubType>
-    </TransformedZipProject>
-    <ZipProject Include="ProjectTemplates\NodejsWebApp\Preview.png" />
-    <ZipProject Include="ProjectTemplates\AddWebSiteAzureNodejsApp\Preview.png" />
-    <ZipProject Include="ProjectTemplates\AddWebSiteNodejsWebApp\Preview.png" />
-    <ZipProject Include="ProjectTemplates\AzureExpressApp\Preview.png" />
-    <ZipProject Include="ProjectTemplates\AddWebSiteAzureExpressApp\Preview.png" />
-    <ZipProject Include="ProjectTemplates\AzureNodejsApp\Preview.png" />
-    <ZipProject Include="ProjectTemplates\NodejsConsoleApp\Preview.png" />
-    <Content Include="FileTemplates\NewItem\EmptyTs.ts">
-      <CopyToOutputDirectory>PreserveNewest</CopyToOutputDirectory>
-      <IncludeInVSIX>true</IncludeInVSIX>
-    </Content>
-    <Content Include="FileTemplates\NewItem\EmptyHtml.html">
-      <IncludeInVSIX>true</IncludeInVSIX>
-      <CopyToOutputDirectory>PreserveNewest</CopyToOutputDirectory>
-    </Content>
-    <Content Include="FileTemplates\NewItem\UnitTest.js">
-      <IncludeInVSIX>true</IncludeInVSIX>
-      <CopyToOutputDirectory>PreserveNewest</CopyToOutputDirectory>
-    </Content>
-    <Content Include="Formatting\typescriptServices.js">
-      <IncludeInVSIX>true</IncludeInVSIX>
-      <VSIXSubpath>.</VSIXSubpath>
-      <CopyToOutputDirectory>PreserveNewest</CopyToOutputDirectory>
-    </Content>
-    <Content Include="NodejsProjectBig.ico">
-      <CopyToOutputDirectory>PreserveNewest</CopyToOutputDirectory>
-      <IncludeInVSIX>true</IncludeInVSIX>
-    </Content>
-    <Resource Include="NodejsProjectBigResource.ico" />
-    <Content Include="NoSurveyNewsFeed.html">
-      <IncludeInVSIX>true</IncludeInVSIX>
-      <CopyToOutputDirectory>PreserveNewest</CopyToOutputDirectory>
-    </Content>
-    <ZipProject Include="ProjectTemplates\FromExistingCode\FromExistingCode.njsproj">
-      <SubType>Designer</SubType>
-    </ZipProject>
-    <ZipProject Include="ProjectTemplates\FromExistingCode\FromExistingCode.vstemplate">
-      <SubType>Designer</SubType>
-    </ZipProject>
-    <EmbeddedResource Include="Resources\DependencyBundledMissing_16.png" />
-    <EmbeddedResource Include="Resources\DependencyBundled_16.png" />
-    <EmbeddedResource Include="Resources\DependencyDevMissing_16.png" />
-    <EmbeddedResource Include="Resources\DependencyDev_16.png" />
-    <EmbeddedResource Include="Resources\DependencyExtraneousBundled_16.png" />
-    <EmbeddedResource Include="Resources\DependencyExtraneous_16.png" />
-    <EmbeddedResource Include="Resources\DependencyMissing_16.png" />
-    <EmbeddedResource Include="Resources\DependencyOptionalMissing_16.png" />
-    <EmbeddedResource Include="Resources\DependencyOptional_16.png" />
-    <EmbeddedResource Include="Resources\Dependency_16.png" />
-    <EmbeddedResource Include="Resources\Warning_16.png" />
-    <EmbeddedResource Include="Resources\DependencyDev_32.png" />
-    <EmbeddedResource Include="Resources\DependencyOptional_32.png" />
-    <EmbeddedResource Include="Resources\Dependency_32.png" />
-    <ZipProject Include="ProjectTemplates\AzureExpressApp\app.js" />
-    <ZipProject Include="ProjectTemplates\AzureExpressApp\index.js" />
-    <ZipProject Include="ProjectTemplates\AzureExpressApp\user.js" />
-    <ZipProject Include="ProjectTemplates\AddWebSiteExpressApp\app.js" />
-    <ZipProject Include="ProjectTemplates\AddWebSiteExpressApp\index.js" />
-    <ZipProject Include="ProjectTemplates\AddWebSiteExpressApp\user.js" />
-    <ZipProject Include="ProjectTemplates\AddWebSiteAzureExpressApp\app.js" />
-    <ZipProject Include="ProjectTemplates\AddWebSiteAzureExpressApp\index.js" />
-    <ZipProject Include="ProjectTemplates\AddWebSiteAzureExpressApp\user.js" />
-    <ZipProject Include="ProjectTemplates\AddWebSiteAzureNodejsApp\server.js" />
-    <TypeScriptProject Include="ProjectTemplates\TypeScriptConsoleApp\package.json" />
-    <TypeScriptProject Include="ProjectTemplates\TypeScriptConsoleApp\README.md" />
-    <TypeScriptProject Include="ProjectTemplates\TypeScriptConsoleApp\app.ts" />
-    <TypeScriptProject Include="ProjectTemplates\TypeScriptConsoleApp\NodejsConsoleApp.njsproj">
-      <SubType>Designer</SubType>
-    </TypeScriptProject>
-    <TypeScriptProject Include="ProjectTemplates\TypeScriptConsoleApp\NodejsConsoleApp.vstemplate" />
-    <TypeScriptProject Include="ProjectTemplates\TypeScriptConsoleApp\Preview.png" />
-    <Resource Include="ProjectTemplates\blankts.ico" />
-    <TypeScriptProject Include="ProjectTemplates\TypeScriptWebApp\server.ts" />
-    <TypeScriptProject Include="ProjectTemplates\TypeScriptWebApp\NodejsWebApp.njsproj">
-      <SubType>Designer</SubType>
-    </TypeScriptProject>
-    <TypeScriptProject Include="ProjectTemplates\TypeScriptWebApp\NodejsWebApp.vstemplate" />
-    <TypeScriptProject Include="ProjectTemplates\TypeScriptWebApp\Preview.png" />
-    <TypeScriptProject Include="ProjectTemplates\TypeScriptWebApp\package.json" />
-    <TypeScriptProject Include="ProjectTemplates\TypeScriptWebApp\README.md" />
-    <Content Include="node.d.ts">
-      <IncludeInVSIX>true</IncludeInVSIX>
-      <CopyToOutputDirectory>PreserveNewest</CopyToOutputDirectory>
-    </Content>
-    <TypeScriptProject Include="ProjectTemplates\TypeScriptExpressApp\express.d.ts" />
-    <TypeScriptProject Include="ProjectTemplates\TypeScriptExpressApp\user.ts" />
-    <TypeScriptProject Include="ProjectTemplates\TypeScriptExpressApp\app.ts" />
-    <TypeScriptProject Include="ProjectTemplates\TypeScriptExpressApp\ExpressApp.vstemplate">
-      <SubType>Designer</SubType>
-    </TypeScriptProject>
-    <TypeScriptProject Include="ProjectTemplates\TypeScriptExpressApp\index.ts" />
-    <TypeScriptProject Include="ProjectTemplates\TypeScriptExpressApp\Preview.png" />
-    <TypeScriptProject Include="ProjectTemplates\TypeScriptAzureWebApp\TypeScriptWebApp.vstemplate">
-      <SubType>Designer</SubType>
-    </TypeScriptProject>
-    <TypeScriptProject Include="ProjectTemplates\TypeScriptAzureWebApp\Preview.png" />
-    <TypeScriptProject Include="ProjectTemplates\TypeScriptAzureExpressApp\TypeScriptExpressApp.vstemplate">
-      <SubType>Designer</SubType>
-    </TypeScriptProject>
-    <TypeScriptProject Include="ProjectTemplates\TypeScriptAzureExpressApp\Preview.png" />
-    <TypeScriptProject Include="ProjectTemplates\TypeScriptFromExistingCode\FromExistingCode.njsproj">
-      <SubType>Designer</SubType>
-    </TypeScriptProject>
-    <TypeScriptProject Include="ProjectTemplates\TypeScriptFromExistingCode\FromExistingCode.vstemplate">
-      <SubType>Designer</SubType>
-    </TypeScriptProject>
-    <Content Include="VSTemplateStore.pkgdef">
-      <IncludeInVSIX>true</IncludeInVSIX>
-      <CopyToOutputDirectory>PreserveNewest</CopyToOutputDirectory>
-    </Content>
-    <VSCTCompile Include="NodejsTools.vsct">
-      <ResourceName>1000</ResourceName>
-      <SubType>Designer</SubType>
-    </VSCTCompile>
-    <Content Include="FileTemplates\NewItem\EmptyJs.js">
-      <IncludeInVSIX>true</IncludeInVSIX>
-      <CopyToOutputDirectory>PreserveNewest</CopyToOutputDirectory>
-    </Content>
-    <Content Include="FileTemplates\NewItem\TextFile.txt">
-      <IncludeInVSIX>true</IncludeInVSIX>
-      <CopyToOutputDirectory>PreserveNewest</CopyToOutputDirectory>
-    </Content>
-    <ZipProject Include="ProjectTemplates\blankwj.ico" />
-    <Content Include="..\Icons\NodejsProject.ico">
-      <CopyToOutputDirectory>PreserveNewest</CopyToOutputDirectory>
-      <IncludeInVSIX>true</IncludeInVSIX>
-    </Content>
-    <Content Include="..\Icons\NodejsToolsforVisualStudio.ico">
-      <CopyToOutputDirectory>PreserveNewest</CopyToOutputDirectory>
-      <IncludeInVSIX>true</IncludeInVSIX>
-    </Content>
-    <ZipProject Include="ProjectTemplates\AzureNodejsApp\AzureNodejsApp.vstemplate">
-      <SubType>Designer</SubType>
-    </ZipProject>
-    <ZipProject Include="ProjectTemplates\ExpressApp\ExpressApp.njsproj">
-      <SubType>Designer</SubType>
-    </ZipProject>
-    <ZipProject Include="ProjectTemplates\AzureNodejsApp\server.js" />
-    <ZipProject Include="ProjectTemplates\ExpressApp\ExpressApp.vstemplate">
-      <SubType>Designer</SubType>
-    </ZipProject>
-    <TransformedZipProject Include="ProjectTemplates\AddWebSiteAzureNodejsApp\AddWebSiteAzureNodejsApp.vstemplate.base">
-      <SubType>Designer</SubType>
-    </TransformedZipProject>
-    <ZipProject Include="ProjectTemplates\AddWebSiteAzureNodejsApp\AddWebSiteAzureNodejsApp.njsproj">
-      <SubType>Designer</SubType>
-    </ZipProject>
-    <ZipProject Include="ProjectTemplates\AddWebSiteAzureNodejsApp\ChangeConfig.ps1" />
-    <ZipProject Include="ProjectTemplates\AddWebSiteAzureNodejsApp\download.ps1" />
-    <ZipProject Include="ProjectTemplates\AddWebSiteAzureNodejsApp\package.json" />
-    <ZipProject Include="ProjectTemplates\AddWebSiteAzureNodejsApp\README.md" />
-    <ZipProject Include="ProjectTemplates\AddWebSiteAzureNodejsApp\setup_web.cmd" />
-    <ZipProject Include="ProjectTemplates\AddWebSiteAzureNodejsApp\Web.cloud.config" />
-    <ZipProject Include="ProjectTemplates\AddWebSiteAzureNodejsApp\Web.config" />
-    <ZipProject Include="ProjectTemplates\AddWebSiteAzureNodejsApp\node.cmd" />
-    <ZipProject Include="ProjectTemplates\AddWebSiteAzureNodejsApp\iisnode.yml" />
-    <ZipProject Include="ProjectTemplates\AddWebSiteNodejsWebApp\AddWebSiteNodejsWebApp.njsproj">
-      <SubType>Designer</SubType>
-    </ZipProject>
-    <TransformedZipProject Include="ProjectTemplates\AddWebSiteNodejsWebApp\AddWebSiteNodejsWebApp.vstemplate.base">
-      <SubType>Designer</SubType>
-    </TransformedZipProject>
-    <ZipProject Include="ProjectTemplates\AddWebSiteNodejsWebApp\server.js" />
-    <Content Include="Microsoft.NodejsTools.targets">
-      <IncludeInVSIX>true</IncludeInVSIX>
-      <TargetPath>Microsoft.NodejsTools.Developer.targets</TargetPath>
-      <CopyToOutputDirectory>PreserveNewest</CopyToOutputDirectory>
-      <SubType>Designer</SubType>
-    </Content>
-    <Content Include="FileTemplates\NewItem\NewItems.vsdir">
-      <IncludeInVSIX>true</IncludeInVSIX>
-      <CopyToOutputDirectory>PreserveNewest</CopyToOutputDirectory>
-    </Content>
-    <ZipProject Include="ProjectTemplates\AzureNodejsApp\ChangeConfig.ps1" />
-    <ZipProject Include="ProjectTemplates\AzureNodejsApp\download.ps1" />
-    <ZipProject Include="ProjectTemplates\AzureNodejsApp\AzureNodejsApp.njsproj">
-      <SubType>Designer</SubType>
-    </ZipProject>
-    <ZipProject Include="ProjectTemplates\AzureNodejsApp\package.json" />
-    <ZipProject Include="ProjectTemplates\AzureNodejsApp\README.md" />
-    <ZipProject Include="ProjectTemplates\AzureNodejsApp\setup_web.cmd" />
-    <ZipProject Include="ProjectTemplates\AzureNodejsApp\Web.cloud.config" />
-    <ZipProject Include="ProjectTemplates\AzureNodejsApp\Web.config" />
-    <ZipProject Include="ProjectTemplates\AzureNodejsApp\node.cmd" />
-    <ZipProject Include="ProjectTemplates\AzureNodejsApp\iisnode.yml" />
-    <ZipProject Include="ProjectTemplates\AddWebSiteNodejsWebApp\package.json" />
-    <ZipProject Include="ProjectTemplates\AddWebSiteNodejsWebApp\README.md" />
-    <ZipProject Include="ProjectTemplates\NodejsWebApp\NodejsWebApp.njsproj">
-      <SubType>Designer</SubType>
-    </ZipProject>
-    <ZipProject Include="ProjectTemplates\NodejsWebApp\package.json" />
-    <ZipProject Include="ProjectTemplates\NodejsWebApp\README.md" />
-    <ZipProject Include="ProjectTemplates\AddWebSiteNodejsWebApp\WebApplication.webproj" />
-    <ZipProject Include="ProjectTemplates\ExpressApp\package.json" />
-    <ZipProject Include="ProjectTemplates\ExpressApp\README.md" />
-    <ZipProject Include="ProjectTemplates\ExpressApp\style.styl" />
-    <ZipProject Include="ProjectTemplates\ExpressApp\index.jade" />
-    <ZipProject Include="ProjectTemplates\ExpressApp\layout.jade" />
-    <ZipProject Include="ProjectTemplates\ExpressApp\Preview.png" />
-    <ZipProject Include="ProjectTemplates\ExpressApp\app.js" />
-    <ZipProject Include="ProjectTemplates\ExpressApp\index.js" />
-    <ZipProject Include="ProjectTemplates\ExpressApp\user.js" />
-    <ZipProject Include="ProjectTemplates\AddWebSiteExpressApp\package.json" />
-    <ZipProject Include="ProjectTemplates\AddWebSiteExpressApp\README.md" />
-    <ZipProject Include="ProjectTemplates\AzureExpressApp\package.json" />
-    <ZipProject Include="ProjectTemplates\AzureExpressApp\README.md" />
-    <ZipProject Include="ProjectTemplates\AzureExpressApp\Web.config" />
-    <ZipProject Include="ProjectTemplates\AzureExpressApp\Web.cloud.config" />
-    <ZipProject Include="ProjectTemplates\AzureExpressApp\setup_web.cmd" />
-    <ZipProject Include="ProjectTemplates\AzureExpressApp\download.ps1" />
-    <ZipProject Include="ProjectTemplates\AzureExpressApp\ChangeConfig.ps1" />
-    <ZipProject Include="ProjectTemplates\AzureExpressApp\node.cmd" />
-    <ZipProject Include="ProjectTemplates\AzureExpressApp\iisnode.yml" />
-    <ZipProject Include="ProjectTemplates\AddWebSiteAzureExpressApp\ChangeConfig.ps1" />
-    <ZipProject Include="ProjectTemplates\AddWebSiteAzureExpressApp\download.ps1" />
-    <ZipProject Include="ProjectTemplates\AddWebSiteAzureExpressApp\package.json" />
-    <ZipProject Include="ProjectTemplates\AddWebSiteAzureExpressApp\README.md" />
-    <ZipProject Include="ProjectTemplates\AddWebSiteAzureExpressApp\setup_web.cmd" />
-    <ZipProject Include="ProjectTemplates\AddWebSiteAzureExpressApp\Web.cloud.config" />
-    <ZipProject Include="ProjectTemplates\AddWebSiteAzureExpressApp\Web.config" />
-    <ZipProject Include="ProjectTemplates\AddWebSiteAzureExpressApp\node.cmd" />
-    <ZipProject Include="ProjectTemplates\AddWebSiteAzureExpressApp\iisnode.yml" />
-    <ZipProject Include="ProjectTemplates\NodejsConsoleApp\package.json" />
-    <ZipProject Include="ProjectTemplates\NodejsConsoleApp\README.md" />
-    <ZipProject Include="ProjectTemplates\NodejsConsoleApp\app.js" />
-    <ZipProject Include="ProjectTemplates\NodejsConsoleApp\NodejsConsoleApp.njsproj" />
-    <ZipProject Include="ProjectTemplates\NodejsConsoleApp\NodejsConsoleApp.vstemplate" />
-    <ZipProject Include="ProjectTemplates\AzureExpressApp\index.jade" />
-    <ZipProject Include="ProjectTemplates\AzureExpressApp\layout.jade" />
-    <ZipProject Include="ProjectTemplates\AzureExpressApp\style.styl" />
-    <ZipProject Include="ProjectTemplates\AddWebSiteExpressApp\index.jade" />
-    <ZipProject Include="ProjectTemplates\AddWebSiteExpressApp\layout.jade" />
-    <ZipProject Include="ProjectTemplates\AddWebSiteExpressApp\style.styl" />
-    <ZipProject Include="ProjectTemplates\AddWebSiteAzureExpressApp\index.jade" />
-    <ZipProject Include="ProjectTemplates\AddWebSiteAzureExpressApp\layout.jade" />
-    <ZipProject Include="ProjectTemplates\AddWebSiteAzureExpressApp\style.styl" />
-    <None Include="packages.config" />
-    <TypeScriptProject Include="ProjectTemplates\TypeScriptExpressApp\ExpressApp.njsproj">
-      <SubType>Designer</SubType>
-    </TypeScriptProject>
-    <TypeScriptProject Include="ProjectTemplates\TypeScriptExpressApp\index.jade" />
-    <TypeScriptProject Include="ProjectTemplates\TypeScriptExpressApp\layout.jade" />
-    <TypeScriptProject Include="ProjectTemplates\TypeScriptExpressApp\package.json" />
-    <TypeScriptProject Include="ProjectTemplates\TypeScriptExpressApp\README.md" />
-    <TypeScriptProject Include="ProjectTemplates\TypeScriptExpressApp\style.styl" />
-    <Content Include="FileTemplates\NewItem\EmptyJade.jade">
-      <IncludeInVSIX>true</IncludeInVSIX>
-      <CopyToOutputDirectory>PreserveNewest</CopyToOutputDirectory>
-    </Content>
-    <Content Include="FileTemplates\NewItem\EmptyJson.json">
-      <IncludeInVSIX>true</IncludeInVSIX>
-      <CopyToOutputDirectory>PreserveNewest</CopyToOutputDirectory>
-    </Content>
-    <Content Include="FileTemplates\NewItem\EmptyStyl.styl">
-      <IncludeInVSIX>true</IncludeInVSIX>
-      <CopyToOutputDirectory>PreserveNewest</CopyToOutputDirectory>
-    </Content>
-    <Content Include="FileTemplates\NewItem\EmptyXml.xml">
-      <IncludeInVSIX>true</IncludeInVSIX>
-      <CopyToOutputDirectory>PreserveNewest</CopyToOutputDirectory>
-    </Content>
-    <Content Include="FileTemplates\NewItem\EmptyCss.css">
-      <IncludeInVSIX>true</IncludeInVSIX>
-      <CopyToOutputDirectory>PreserveNewest</CopyToOutputDirectory>
-    </Content>
-    <Content Include="FileTemplates\NewItem\EmptyLess.less">
-      <IncludeInVSIX>true</IncludeInVSIX>
-      <CopyToOutputDirectory>PreserveNewest</CopyToOutputDirectory>
-    </Content>
-    <TypeScriptProject Include="ProjectTemplates\TypeScriptAzureWebApp\TypeScriptWebApp.njsproj">
-      <SubType>Designer</SubType>
-    </TypeScriptProject>
-    <TypeScriptProject Include="ProjectTemplates\TypeScriptAzureWebApp\package.json" />
-    <TypeScriptProject Include="ProjectTemplates\TypeScriptAzureWebApp\README.md" />
-    <TypeScriptProject Include="ProjectTemplates\TypeScriptAzureWebApp\ChangeConfig.ps1" />
-    <TypeScriptProject Include="ProjectTemplates\TypeScriptAzureWebApp\download.ps1" />
-    <TypeScriptProject Include="ProjectTemplates\TypeScriptAzureWebApp\node.cmd" />
-    <TypeScriptProject Include="ProjectTemplates\TypeScriptAzureWebApp\Web.cloud.config" />
-    <TypeScriptProject Include="ProjectTemplates\TypeScriptAzureWebApp\Web.config" />
-    <TypeScriptProject Include="ProjectTemplates\TypeScriptAzureWebApp\setup_web.cmd" />
-    <TypeScriptProject Include="ProjectTemplates\TypeScriptAzureWebApp\iisnode.yml" />
-    <TypeScriptProject Include="ProjectTemplates\TypeScriptAzureExpressApp\TypeScriptExpressApp.njsproj">
-      <SubType>Designer</SubType>
-    </TypeScriptProject>
-    <TypeScriptProject Include="ProjectTemplates\TypeScriptAzureExpressApp\index.jade" />
-    <TypeScriptProject Include="ProjectTemplates\TypeScriptAzureExpressApp\layout.jade" />
-    <TypeScriptProject Include="ProjectTemplates\TypeScriptAzureExpressApp\package.json" />
-    <TypeScriptProject Include="ProjectTemplates\TypeScriptAzureExpressApp\README.md" />
-    <TypeScriptProject Include="ProjectTemplates\TypeScriptAzureExpressApp\style.styl" />
-    <TypeScriptProject Include="ProjectTemplates\TypeScriptAzureExpressApp\ChangeConfig.ps1" />
-    <TypeScriptProject Include="ProjectTemplates\TypeScriptAzureExpressApp\download.ps1" />
-    <TypeScriptProject Include="ProjectTemplates\TypeScriptAzureExpressApp\node.cmd" />
-    <TypeScriptProject Include="ProjectTemplates\TypeScriptAzureExpressApp\setup_web.cmd" />
-    <TypeScriptProject Include="ProjectTemplates\TypeScriptAzureExpressApp\Web.cloud.config" />
-    <TypeScriptProject Include="ProjectTemplates\TypeScriptAzureExpressApp\Web.config" />
-    <TypeScriptProject Include="ProjectTemplates\TypeScriptAzureExpressApp\iisnode.yml" />
-    <None Include="source.extension.vsixmanifest">
-      <SubType>Designer</SubType>
-    </None>
-  </ItemGroup>
-  <ItemGroup>
-    <EmbeddedResource Include="..\Icons\NodeImageList.bmp" />
-    <EmbeddedResource Include="..\Icons\imagelis.bmp">
-      <Link>imagelis.bmp</Link>
-      <ManifestResourceName>Microsoft.ProjectIcons.bmp</ManifestResourceName>
-    </EmbeddedResource>
-    <Content Include="nodejsref.js">
-      <IncludeInVSIX>true</IncludeInVSIX>
-      <CopyToOutputDirectory>PreserveNewest</CopyToOutputDirectory>
-    </Content>
-    <ZipProject Include="ProjectTemplates\NodejsWebApp\server.js" />
-    <Content Include="..\Icons\NodejsPackage.ico">
-      <IncludeInVSIX>true</IncludeInVSIX>
-      <VSIXSubpath>.</VSIXSubpath>
-    </Content>
-    <Content Include="visualstudio_nodejs_repl.js">
-      <IncludeInVSIX>true</IncludeInVSIX>
-      <VSIXSubpath>.</VSIXSubpath>
-      <CopyToOutputDirectory>PreserveNewest</CopyToOutputDirectory>
-    </Content>
-    <Content Include="Resources\Package.ico" />
-    <ZipProject Include="ProjectTemplates\NodejsWebApp\NodejsWebApp.vstemplate">
-      <SubType>Designer</SubType>
-    </ZipProject>
-    <Compile Include="Resources.Designer.cs">
-      <AutoGen>True</AutoGen>
-      <DesignTime>True</DesignTime>
-      <DependentUpon>Resources.resx</DependentUpon>
-      <Visible>true</Visible>
-    </Compile>
-    <EmbeddedResource Include="Resources.resx">
-      <ManifestResourceName>Microsoft.NodejsTools.Resources</ManifestResourceName>
-      <Generator>ResXFileCodeGenerator</Generator>
-      <Visible>true</Visible>
-      <LastGenOutput>Resources.Designer.cs</LastGenOutput>
-      <SubType>Designer</SubType>
-    </EmbeddedResource>
-  </ItemGroup>
-  <ItemGroup>
-    <ProjectReference Include="..\AjaxMinDll\AjaxMinDll.csproj">
-      <Project>{dfdb930e-1162-4514-a91d-c8595a807f13}</Project>
-      <Name>AjaxMinDll</Name>
-    </ProjectReference>
-    <ProjectReference Include="..\InteractiveWindow\InteractiveWindow.csproj">
-      <Project>{24a3887f-da50-4989-8d6c-4a5b04d5d457}</Project>
-      <Name>InteractiveWindow</Name>
-    </ProjectReference>
-    <ProjectReference Include="..\Npm\Npm.csproj">
-      <Project>{e5ef4b0a-ab41-4b98-8fa8-98d6348003a8}</Project>
-      <Name>Npm</Name>
-    </ProjectReference>
-    <ProjectReference Include="..\ProjectWizard\ProjectWizard.csproj">
-      <Project>{dbc73df7-1b4c-48be-8b48-715297487e7a}</Project>
-      <Name>ProjectWizard</Name>
-      <IncludeOutputGroupsInVSIX>BuiltProjectOutputGroup%3bBuiltProjectOutputGroupDependencies%3bGetCopyToOutputDirectoryItems%3bSatelliteDllsProjectOutputGroup%3b</IncludeOutputGroupsInVSIX>
-      <IncludeOutputGroupsInVSIXLocalOnly>DebugSymbolsProjectOutputGroup%3b</IncludeOutputGroupsInVSIXLocalOnly>
-    </ProjectReference>
-    <ProjectReference Include="..\TestAdapter\TestAdapter.csproj">
-      <Project>{5085df35-3a32-4894-835e-e5a3956d4f57}</Project>
-      <Name>TestAdapter</Name>
-      <IncludeOutputGroupsInVSIX>BuiltProjectOutputGroup%3bBuiltProjectOutputGroupDependencies%3bGetCopyToOutputDirectoryItems%3bSatelliteDllsProjectOutputGroup%3b</IncludeOutputGroupsInVSIX>
-      <IncludeOutputGroupsInVSIXLocalOnly>DebugSymbolsProjectOutputGroup%3b</IncludeOutputGroupsInVSIXLocalOnly>
-    </ProjectReference>
-  </ItemGroup>
-  <ItemGroup>
-    <TypeScriptProject Include="ProjectTemplates\TypeScriptAzureWebApp\server.ts" />
-  </ItemGroup>
-  <ItemGroup>
-    <TypeScriptProject Include="ProjectTemplates\TypeScriptAzureExpressApp\app.ts" />
-  </ItemGroup>
-  <ItemGroup>
-    <TypeScriptProject Include="ProjectTemplates\TypeScriptAzureExpressApp\express.d.ts" />
-  </ItemGroup>
-  <ItemGroup>
-    <TypeScriptProject Include="ProjectTemplates\TypeScriptAzureExpressApp\index.ts" />
-  </ItemGroup>
-  <ItemGroup>
-    <TypeScriptProject Include="ProjectTemplates\TypeScriptAzureExpressApp\user.ts" />
-  </ItemGroup>
-  <ItemGroup />
-  <PropertyGroup>
-    <!--
-    To specify a different registry root to register your package, uncomment the TargetRegistryRoot
-    tag and specify a registry root in it.
-    <TargetRegistryRoot></TargetRegistryRoot>
-    -->
-    <UseCodebase>true</UseCodebase>
-    <RegisterOutputPackage>true</RegisterOutputPackage>
-    <RegisterWithCodebase>true</RegisterWithCodebase>
-  </PropertyGroup>
-  <Import Project="$(BuildRoot)\Common\Product\SharedProject\SharedProject.proj" />
-  <Import Project="..\ProjectAfter.settings" />
-  <Import Project="$(SolutionDir)\.nuget\NuGet.targets" Condition="Exists('$(SolutionDir)\.nuget\NuGet.targets')" />
-  <Target Name="EnsureNuGetPackageBuildImports" BeforeTargets="PrepareForBuild">
-    <PropertyGroup>
-      <ErrorText>This project references NuGet package(s) that are missing on this computer. Enable NuGet Package Restore to download them.  For more information, see http://go.microsoft.com/fwlink/?LinkID=322105. The missing file is {0}.</ErrorText>
-    </PropertyGroup>
-    <Error Condition="!Exists('$(SolutionDir)\.nuget\NuGet.targets')" Text="$([System.String]::Format('$(ErrorText)', '$(SolutionDir)\.nuget\NuGet.targets'))" />
-  </Target>
-  <!-- To modify your build process, add your task inside one of the targets below and uncomment it. 
-       Other similar extension points exist, see Microsoft.Common.targets.
-  <Target Name="BeforeBuild">
-  </Target>
-  <Target Name="AfterBuild">
-  </Target>
-  -->
-  <Target Name="TransformTypeScriptProjects" BeforeTargets="MainResourcesGeneration">
-    <ItemGroup>
-      <ZipProject Include="@(TypeScriptProject)">
-        <Language>TypeScript</Language>
-        <Culture>1033</Culture>
-        <OutputSubPath>Node.js</OutputSubPath>
-      </ZipProject>
-    </ItemGroup>
-  </Target>
+﻿<?xml version="1.0" encoding="utf-8"?>
+<Project DefaultTargets="Build" xmlns="http://schemas.microsoft.com/developer/msbuild/2003" ToolsVersion="4.0">
+  <Choose>
+    <When Condition=" '$(VisualStudioVersion)'=='11.0'  Or '$(TargetVisualStudioVersion)'=='VS110' ">
+      <PropertyGroup>
+        <VisualStudioVersion Condition="'$(VisualStudioVersion)' == ''">11.0</VisualStudioVersion>
+        <MinimumVisualStudioVersion>11.0</MinimumVisualStudioVersion>
+        <FileUpgradeFlags>
+        </FileUpgradeFlags>
+        <UpgradeBackupLocation>
+        </UpgradeBackupLocation>
+        <OldToolsVersion>4.0</OldToolsVersion>
+      </PropertyGroup>
+    </When>
+    <When Condition=" '$(VisualStudioVersion)'=='12.0'  Or '$(TargetVisualStudioVersion)'=='VS120' ">
+      <PropertyGroup>
+        <VisualStudioVersion Condition="'$(VisualStudioVersion)' == ''">12.0</VisualStudioVersion>
+        <MinimumVisualStudioVersion>12.0</MinimumVisualStudioVersion>
+        <FileUpgradeFlags>
+        </FileUpgradeFlags>
+        <UpgradeBackupLocation>
+        </UpgradeBackupLocation>
+        <OldToolsVersion>4.0</OldToolsVersion>
+      </PropertyGroup>
+    </When>
+  </Choose>
+  <PropertyGroup>
+    <VSToolsPath Condition="'$(VSToolsPath)' == ''">$(MSBuildExtensionsPath32)\Microsoft\VisualStudio\v$(VisualStudioVersion)</VSToolsPath>
+    <SccProjectName>SAK</SccProjectName>
+    <SccLocalPath>SAK</SccLocalPath>
+    <SccAuxPath>SAK</SccAuxPath>
+    <SccProvider>SAK</SccProvider>
+    <SolutionDir Condition="$(SolutionDir) == '' Or $(SolutionDir) == '*Undefined*'">..\..\</SolutionDir>
+    <RestorePackages>true</RestorePackages>
+  </PropertyGroup>
+  <PropertyGroup>
+    <DelaySign>false</DelaySign>
+  </PropertyGroup>
+  <Import Project="$(MSBuildExtensionsPath)\$(MSBuildToolsVersion)\Microsoft.Common.props" Condition="Exists('$(MSBuildExtensionsPath)\$(MSBuildToolsVersion)\Microsoft.Common.props')" />
+  <Import Project="..\ProjectBefore.settings" />
+  <PropertyGroup>
+    <Configuration Condition=" '$(Configuration)' == '' ">Debug</Configuration>
+    <Platform Condition=" '$(Platform)' == '' ">x86</Platform>
+    <SchemaVersion>2.0</SchemaVersion>
+    <ProjectGuid>{32EC5259-98DA-40CA-9E2D-1B1B2E966F88}</ProjectGuid>
+    <ProjectTypeGuids>{82b43b9b-a64c-4715-b499-d71e9ca2bd60};{60dc8134-eba5-43b8-bcc9-bb4bc16c2548};{FAE04EC0-301F-11D3-BF4B-00C04F79EFBC}</ProjectTypeGuids>
+    <OutputType>Library</OutputType>
+    <AppDesignerFolder>Properties</AppDesignerFolder>
+    <RootNamespace>Microsoft.NodejsTools</RootNamespace>
+    <AssemblyName>Microsoft.NodejsTools</AssemblyName>
+    <SignAssembly>True</SignAssembly>
+    <TargetFrameworkVersion>v4.5</TargetFrameworkVersion>
+    <CreateVsixContainer>true</CreateVsixContainer>
+  </PropertyGroup>
+  <PropertyGroup Condition="'$(Configuration)|$(Platform)' == 'Debug|x86'">
+    <PlatformTarget>x86</PlatformTarget>
+    <Optimize>false</Optimize>
+    <DebugSymbols>true</DebugSymbols>
+    <DebugType>full</DebugType>
+    <OutputPath>bin\Debug\</OutputPath>
+    <DefineConstants>$(DefineConstants);TRACE;DEBUG</DefineConstants>
+    <TreatWarningsAsErrors>true</TreatWarningsAsErrors>
+    <ErrorReport>prompt</ErrorReport>
+  </PropertyGroup>
+  <PropertyGroup Condition="'$(Configuration)|$(Platform)' == 'Release|x86'">
+    <PlatformTarget>x86</PlatformTarget>
+    <Optimize>true</Optimize>
+    <DebugType>pdbonly</DebugType>
+    <OutputPath>bin\Release\</OutputPath>
+    <DefineConstants>$(DefineConstants);TRACE</DefineConstants>
+    <TreatWarningsAsErrors>true</TreatWarningsAsErrors>
+    <ErrorReport>prompt</ErrorReport>
+  </PropertyGroup>
+  <PropertyGroup>
+    <DefineConstants>$(DefineConstants);NODEJS_TOOLS;NTVS_FEATURE_INTERACTIVEWINDOW</DefineConstants>
+  </PropertyGroup>
+  <ItemDefinitionGroup>
+    <ZipProject>
+      <Language>JavaScript</Language>
+      <Culture>1033</Culture>
+      <OutputSubPath>Node.js</OutputSubPath>
+    </ZipProject>
+    <ZipItem>
+      <Language>JavaScript</Language>
+    </ZipItem>
+  </ItemDefinitionGroup>
+  <ItemGroup>
+    <Reference Include="Microsoft.Build, Version=$(MicrosoftBuildAssemblyVersion), Culture=neutral, PublicKeyToken=b03f5f7f11d50a3a" />
+    <Reference Include="Microsoft.Build.Conversion.$(MicrosoftBuildAssemblyVersionSuffix), Version=$(MicrosoftBuildAssemblyVersion), Culture=neutral, PublicKeyToken=b03f5f7f11d50a3a" />
+    <Reference Include="Microsoft.Build.Engine, Version=$(MicrosoftBuildAssemblyVersion), Culture=neutral, PublicKeyToken=b03f5f7f11d50a3a" />
+    <Reference Include="Microsoft.Build.Framework, Version=$(MicrosoftBuildAssemblyVersion), Culture=neutral, PublicKeyToken=b03f5f7f11d50a3a" />
+    <Reference Include="Microsoft.Build.Tasks.$(MicrosoftBuildAssemblyVersionSuffix), Version=$(MicrosoftBuildAssemblyVersion), Culture=neutral, PublicKeyToken=b03f5f7f11d50a3a" />
+    <Reference Include="Microsoft.Build.Utilities.$(MicrosoftBuildAssemblyVersionSuffix), Version=$(MicrosoftBuildAssemblyVersion), Culture=neutral, PublicKeyToken=b03f5f7f11d50a3a" />
+    <Reference Include="Microsoft.CSharp" />
+    <Reference Include="Microsoft.JScript" />
+    <Reference Include="Microsoft.VisualStudio.ComponentModelHost, Version=$(VSTarget).0.0, Culture=neutral, PublicKeyToken=b03f5f7f11d50a3a, processorArchitecture=MSIL" />
+    <Reference Include="Microsoft.VisualStudio.CoreUtility, Version=$(VSTarget).0.0, Culture=neutral, PublicKeyToken=b03f5f7f11d50a3a, processorArchitecture=MSIL" />
+    <Reference Include="Microsoft.VisualStudio.Debugger.Interop.10.0, Version=10.0.0.0, Culture=neutral, PublicKeyToken=b03f5f7f11d50a3a, processorArchitecture=MSIL" />
+    <Reference Include="Microsoft.VisualStudio.Debugger.Interop.11.0, Version=11.0.0.0, Culture=neutral, PublicKeyToken=b03f5f7f11d50a3a, processorArchitecture=MSIL" />
+    <Reference Include="Microsoft.VisualStudio.Debugger.InteropA, Version=9.0.0.0, Culture=neutral, PublicKeyToken=b03f5f7f11d50a3a" />
+    <Reference Include="Microsoft.VisualStudio.Designer.Interfaces, Version=1.0.5000.0, Culture=neutral, PublicKeyToken=b03f5f7f11d50a3a">
+      <EmbedInteropTypes>True</EmbedInteropTypes>
+    </Reference>
+    <Reference Include="Microsoft.VisualStudio.Editor, Version=$(VSTarget).0.0, Culture=neutral, PublicKeyToken=b03f5f7f11d50a3a, processorArchitecture=MSIL" />
+    <Reference Include="Microsoft.VisualStudio.Language.Intellisense, Version=$(VSTarget).0.0, Culture=neutral, PublicKeyToken=b03f5f7f11d50a3a, processorArchitecture=MSIL" />
+    <Reference Include="Microsoft.VisualStudio.Language.StandardClassification, Version=$(VSTarget).0.0, Culture=neutral, PublicKeyToken=b03f5f7f11d50a3a, processorArchitecture=MSIL" />
+    <Reference Include="Microsoft.VisualStudio.OLE.Interop" />
+    <Reference Include="Microsoft.VisualStudio.Shell.Interop" />
+    <Reference Include="Microsoft.VisualStudio.Shell.Interop.8.0" />
+    <Reference Include="Microsoft.VisualStudio.Shell.Interop.9.0" />
+    <Reference Include="Microsoft.VisualStudio.Shell.Interop.10.0" />
+    <Reference Include="Microsoft.VisualStudio.Shell.Interop.11.0">
+      <EmbedInteropTypes>true</EmbedInteropTypes>
+    </Reference>
+    <Reference Include="Microsoft.VisualStudio.Shell.Interop.12.0, Version=12.0.0.0, Culture=neutral, PublicKeyToken=b03f5f7f11d50a3a, processorArchitecture=MSIL" Condition="'$(VSTarget)' != '11.0'">
+      <EmbedInteropTypes>true</EmbedInteropTypes>
+    </Reference>
+    <Reference Include="Microsoft.VisualStudio.TemplateWizardInterface, Version=8.0.0.0, Culture=neutral, PublicKeyToken=b03f5f7f11d50a3a, processorArchitecture=MSIL" />
+    <Reference Include="Microsoft.VisualStudio.Text.Data, Version=$(VSTarget).0.0, Culture=neutral, PublicKeyToken=b03f5f7f11d50a3a, processorArchitecture=MSIL" />
+    <Reference Include="Microsoft.VisualStudio.Text.Logic, Version=$(VSTarget).0.0, Culture=neutral, PublicKeyToken=b03f5f7f11d50a3a, processorArchitecture=MSIL" />
+    <Reference Include="Microsoft.VisualStudio.Text.UI, Version=$(VSTarget).0.0, Culture=neutral, PublicKeyToken=b03f5f7f11d50a3a, processorArchitecture=MSIL" />
+    <Reference Include="Microsoft.VisualStudio.Text.UI.Wpf, Version=$(VSTarget).0.0, Culture=neutral, PublicKeyToken=b03f5f7f11d50a3a, processorArchitecture=MSIL" />
+    <Reference Include="Microsoft.VisualStudio.TextManager.Interop" />
+    <Reference Include="Microsoft.VisualStudio.Shell.$(VSTarget), Version=$(VSTarget).0.0, Culture=neutral, PublicKeyToken=b03f5f7f11d50a3a, processorArchitecture=MSIL" />
+    <Reference Include="Microsoft.VisualStudio.Shell.Immutable.11.0" />
+    <Reference Include="Microsoft.VisualStudio.Shell.Immutable.10.0" />
+    <Reference Include="Microsoft.VisualStudio.TextManager.Interop.8.0, Version=8.0.0.0, Culture=neutral, PublicKeyToken=b03f5f7f11d50a3a" />
+    <Reference Include="Microsoft.Windows.Design.Host, Version=4.1.0.0, Culture=neutral, PublicKeyToken=b03f5f7f11d50a3a, processorArchitecture=MSIL">
+      <SpecificVersion>False</SpecificVersion>
+      <HintPath>$(DevEnvDir)PrivateAssemblies\Microsoft.Windows.Design.Host.dll</HintPath>
+    </Reference>
+    <Reference Include="Newtonsoft.Json, Version=6.0.0.0, Culture=neutral, PublicKeyToken=30ad4fe6b2a6aeed, processorArchitecture=MSIL">
+      <HintPath>..\..\packages\Newtonsoft.Json.6.0.1\lib\net45\Newtonsoft.Json.dll</HintPath>
+    </Reference>
+    <Reference Include="PresentationCore" />
+    <Reference Include="PresentationFramework" />
+    <Reference Include="System" />
+    <Reference Include="System.ComponentModel.Composition" />
+    <Reference Include="System.Core" />
+    <Reference Include="System.Data" />
+    <Reference Include="System.Design" />
+    <Reference Include="System.Drawing" />
+    <Reference Include="System.Runtime.Serialization" />
+    <Reference Include="System.Web" />
+    <Reference Include="System.Web.Extensions" />
+    <Reference Include="System.Windows.Forms" />
+    <Reference Include="System.Xaml" />
+    <Reference Include="System.Xml" />
+    <Reference Include="VSLangProj, Version=7.0.3300.0, Culture=neutral, PublicKeyToken=b03f5f7f11d50a3a">
+      <EmbedInteropTypes>True</EmbedInteropTypes>
+    </Reference>
+    <Reference Include="VSLangProj2, Version=7.0.5000.0, Culture=neutral, PublicKeyToken=b03f5f7f11d50a3a">
+      <EmbedInteropTypes>True</EmbedInteropTypes>
+    </Reference>
+    <Reference Include="VSLangProj80, Version=8.0.0.0, Culture=neutral, PublicKeyToken=b03f5f7f11d50a3a">
+      <EmbedInteropTypes>True</EmbedInteropTypes>
+    </Reference>
+    <Reference Include="VsWebSite.Interop, Version=8.0.0.0, Culture=neutral, PublicKeyToken=b03f5f7f11d50a3a">
+      <EmbedInteropTypes>True</EmbedInteropTypes>
+    </Reference>
+    <Reference Include="WindowsBase" />
+  </ItemGroup>
+  <ItemGroup>
+    <COMReference Include="EnvDTE">
+      <Guid>{80CC9F66-E7D8-4DDD-85B6-D9E6CD0E93E2}</Guid>
+      <VersionMajor>8</VersionMajor>
+      <VersionMinor>0</VersionMinor>
+      <Lcid>0</Lcid>
+      <WrapperTool>primary</WrapperTool>
+      <Isolated>False</Isolated>
+      <EmbedInteropTypes>False</EmbedInteropTypes>
+    </COMReference>
+    <COMReference Include="EnvDTE100">
+      <Guid>{26AD1324-4B7C-44BC-84F8-B86AED45729F}</Guid>
+      <VersionMajor>10</VersionMajor>
+      <VersionMinor>0</VersionMinor>
+      <Lcid>0</Lcid>
+      <WrapperTool>primary</WrapperTool>
+      <Isolated>False</Isolated>
+      <EmbedInteropTypes>False</EmbedInteropTypes>
+    </COMReference>
+    <COMReference Include="EnvDTE80">
+      <Guid>{1A31287A-4D7D-413E-8E32-3B374931BD89}</Guid>
+      <VersionMajor>8</VersionMajor>
+      <VersionMinor>0</VersionMinor>
+      <Lcid>0</Lcid>
+      <WrapperTool>primary</WrapperTool>
+      <Isolated>False</Isolated>
+      <EmbedInteropTypes>False</EmbedInteropTypes>
+    </COMReference>
+    <COMReference Include="EnvDTE90">
+      <Guid>{2CE2370E-D744-4936-A090-3FFFE667B0E1}</Guid>
+      <VersionMajor>9</VersionMajor>
+      <VersionMinor>0</VersionMinor>
+      <Lcid>0</Lcid>
+      <WrapperTool>primary</WrapperTool>
+      <Isolated>False</Isolated>
+      <EmbedInteropTypes>False</EmbedInteropTypes>
+    </COMReference>
+    <COMReference Include="Microsoft.VisualStudio.CommandBars">
+      <Guid>{1CBA492E-7263-47BB-87FE-639000619B15}</Guid>
+      <VersionMajor>8</VersionMajor>
+      <VersionMinor>0</VersionMinor>
+      <Lcid>0</Lcid>
+      <WrapperTool>primary</WrapperTool>
+      <Isolated>False</Isolated>
+      <EmbedInteropTypes>False</EmbedInteropTypes>
+    </COMReference>
+    <COMReference Include="stdole">
+      <Guid>{00020430-0000-0000-C000-000000000046}</Guid>
+      <VersionMajor>2</VersionMajor>
+      <VersionMinor>0</VersionMinor>
+      <Lcid>0</Lcid>
+      <WrapperTool>primary</WrapperTool>
+      <Isolated>False</Isolated>
+      <EmbedInteropTypes>False</EmbedInteropTypes>
+    </COMReference>
+  </ItemGroup>
+  <ItemGroup>
+    <Compile Include="..\ReferenceGenerator\ReferenceCode.cs">
+      <Link>Project\ReferenceCode.cs</Link>
+    </Compile>
+    <Compile Include="ClassifierProviderMetadata.cs" />
+    <Compile Include="CodeWindowManager.cs" />
+    <Compile Include="Commands\ImportWizardCommand.cs" />
+    <Compile Include="Commands\OpenReplWindowCommand.cs" />
+    <Compile Include="Commands\OpenRemoteDebugDocumentationCommand.cs" />
+    <Compile Include="Commands\OpenRemoteDebugProxyFolderCommand.cs" />
+    <Compile Include="Commands\SurveyNewsCommand.cs" />
+    <Compile Include="Debugger\BreakOn.cs" />
+    <Compile Include="Debugger\BreakOnKind.cs" />
+    <Compile Include="Debugger\Commands\SetVariableValueCommand.cs" />
+    <Compile Include="Debugger\Communication\ITcpClient.cs" />
+    <Compile Include="Debugger\Communication\ITcpClientFactory.cs" />
+    <Compile Include="Debugger\Communication\TcpClientFactory.cs" />
+    <Compile Include="Debugger\Communication\TcpClientWrapper.cs" />
+    <Compile Include="Debugger\ExceptionHitTreatment.cs" />
+    <Compile Include="Debugger\ExceptionHandler.cs" />
+    <Compile Include="Debugger\JavaScriptSourceMapInfo.cs" />
+    <Compile Include="Debugger\Serialization\NodeSetValueVariable.cs" />
+    <Compile Include="Debugger\SourceMapper.cs" />
+    <Compile Include="Debugger\SteppingKind.cs" />
+    <Compile Include="Formatting\AddNamedItemFlags.cs" />
+    <Compile Include="Formatting\ArrayHelper.cs" />
+    <Compile Include="Formatting\ByteOrderMark.cs" />
+    <Compile Include="Formatting\FormatCodeOptions.cs" />
+    <Compile Include="Formatting\JavaScriptFormattingService.cs" />
+    <Compile Include="Formatting\GetItemInfoFlags.cs" />
+    <Compile Include="Formatting\IActiveScript.cs" />
+    <Compile Include="Formatting\IActiveScriptError.cs" />
+    <Compile Include="Formatting\IActiveScriptParse.cs" />
+    <Compile Include="Formatting\IActiveScriptSite.cs" />
+    <Compile Include="Formatting\ParseScriptTextFlags.cs" />
+    <Compile Include="Formatting\ScriptState.cs" />
+    <Compile Include="Formatting\ScriptThreadState.cs" />
+    <Compile Include="Formatting\TextEdit.cs" />
+    <Compile Include="Formatting\TypeScriptLanguageService.cs" />
+    <Compile Include="Formatting\TypeScriptServiceHost.cs" />
+    <Compile Include="Formatting\TypeScriptSnapshot.cs" />
+    <Compile Include="Options\NodejsFormattingBracesOptionsPage.cs">
+      <SubType>Component</SubType>
+    </Compile>
+    <Compile Include="Options\NodejsFormattingSpacingOptionsPage.cs">
+      <SubType>Component</SubType>
+    </Compile>
+    <Compile Include="Options\NodejsFormattingGeneralOptionsPage.cs">
+      <SubType>Component</SubType>
+    </Compile>
+    <Compile Include="Options\NodejsFormattingBracesOptionsControl.cs">
+      <SubType>UserControl</SubType>
+    </Compile>
+    <Compile Include="Options\NodejsFormattingBracesOptionsControl.Designer.cs">
+      <DependentUpon>NodejsFormattingBracesOptionsControl.cs</DependentUpon>
+    </Compile>
+    <Compile Include="Options\NodejsFormattingGeneralOptionsControl.cs">
+      <SubType>UserControl</SubType>
+    </Compile>
+    <Compile Include="Options\NodejsFormattingGeneralOptionsControl.Designer.cs">
+      <DependentUpon>NodejsFormattingGeneralOptionsControl.cs</DependentUpon>
+    </Compile>
+    <Compile Include="Options\NodejsFormattingSpacingOptionsControl.cs">
+      <SubType>UserControl</SubType>
+    </Compile>
+    <Compile Include="Options\NodejsFormattingSpacingOptionsControl.Designer.cs">
+      <DependentUpon>NodejsFormattingSpacingOptionsControl.cs</DependentUpon>
+    </Compile>
+    <Compile Include="TaggerProviderMetadata.cs" />
+    <Compile Include="CustomTrackingSpan.cs" />
+    <Compile Include="Debugger\Communication\BreakpointEventArgs.cs" />
+    <Compile Include="Debugger\Communication\CompileScriptEventArgs.cs" />
+    <Compile Include="Debugger\Communication\ExceptionEventArgs.cs" />
+    <Compile Include="Debugger\Communication\IDebuggerClient.cs" />
+    <Compile Include="Debugger\Communication\IDebuggerConnection.cs" />
+    <Compile Include="Debugger\Communication\MessageEventArgs.cs" />
+    <Compile Include="Debugger\Communication\DebuggerClient.cs" />
+    <Compile Include="Debugger\Communication\DebuggerConnection.cs" />
+    <Compile Include="Debugger\Commands\BacktraceCommand.cs" />
+    <Compile Include="Debugger\Commands\ChangeBreakpointCommand.cs" />
+    <Compile Include="Debugger\Commands\ClearBreakpointCommand.cs" />
+    <Compile Include="Debugger\Commands\ContinueCommand.cs" />
+    <Compile Include="Debugger\Commands\DisconnectCommand.cs" />
+    <Compile Include="Debugger\Commands\EvaluateCommand.cs" />
+    <Compile Include="Debugger\Events\BreakpointEvent.cs" />
+    <Compile Include="Debugger\Events\CompileScriptEvent.cs" />
+    <Compile Include="Debugger\Events\ExceptionEvent.cs" />
+    <Compile Include="Debugger\Events\IDebuggerEvent.cs" />
+    <Compile Include="Debugger\Commands\ListBreakpointsCommand.cs" />
+    <Compile Include="Debugger\Commands\LookupCommand.cs" />
+    <Compile Include="Debugger\Commands\DebuggerCommand.cs" />
+    <Compile Include="Debugger\Commands\DebuggerCommandException.cs" />
+    <Compile Include="Debugger\Commands\ScriptsCommand.cs" />
+    <Compile Include="Debugger\Commands\SetBreakpointCommand.cs" />
+    <Compile Include="Debugger\Commands\SetExceptionBreakCommand.cs" />
+    <Compile Include="Debugger\Commands\SuspendCommand.cs" />
+    <Compile Include="Debugger\NodeEventEventArgs.cs" />
+    <Compile Include="Debugger\NodeExpressionType.cs" />
+    <Compile Include="Debugger\Serialization\IEvaluationResultFactory.cs" />
+    <Compile Include="Debugger\Serialization\NaturalSortComparer.cs" />
+    <Compile Include="Debugger\Serialization\NodeBacktraceVariable.cs" />
+    <Compile Include="Debugger\Serialization\NodeEvaluationVariable.cs" />
+    <Compile Include="Debugger\Serialization\INodeVariable.cs" />
+    <Compile Include="Debugger\Serialization\EvaluationResultFactory.cs" />
+    <Compile Include="Debugger\Serialization\NodeLookupVariable.cs" />
+    <Compile Include="Debugger\Serialization\NodePropertyAttributes.cs" />
+    <Compile Include="Debugger\Serialization\NodePropertyType.cs" />
+    <Compile Include="Debugger\Serialization\NodePrototypeVariable.cs" />
+    <Compile Include="Debugger\Serialization\NodeVariableType.cs" />
+    <Compile Include="EditFilter.cs" />
+    <Compile Include="Intellisense\CompletionInfo.cs" />
+    <Compile Include="Intellisense\CompletionSource.cs" />
+    <Compile Include="Intellisense\CompletionSourceProvider.cs" />
+    <Compile Include="Intellisense\CompletionSource.Modules.cs" />
+    <Compile Include="Intellisense\ReferenceGroup.cs" />
+    <Compile Include="Intellisense\ReferenceGroupDispenser.cs" />
+    <Compile Include="Intellisense\RequireCompletionCache.cs" />
+    <Compile Include="Intellisense\TextViewCreationListener.cs" />
+    <Compile Include="Jade\Classifier\IClassificationContextNameProvider.cs" />
+    <Compile Include="Jade\Classifier\ICompositeToken.cs" />
+    <Compile Include="Jade\Classifier\JadeClassificationDefinitions.cs" />
+    <Compile Include="Jade\Classifier\JadeClassificationNameProvider.cs" />
+    <Compile Include="Jade\Classifier\JadeClassificationTypes.cs" />
+    <Compile Include="Jade\Classifier\JadeClassifier.cs" />
+    <Compile Include="Jade\Classifier\JadeClassifierProvider.cs" />
+    <Compile Include="Jade\Classifier\TokenBasedClassifier.cs" />
+    <Compile Include="Jade\EntityTable.cs" />
+    <Compile Include="Jade\IdleTimeAsyncTask.cs" />
+    <Compile Include="Jade\ITextSnapshotProvider.cs" />
+    <Compile Include="Jade\JadeContentTypeDefinition.cs" />
+    <Compile Include="Jade\JadeLanguageInfo.cs" />
+    <Compile Include="Jade\Outlining\IndentBasedRegionBuilder.cs" />
+    <Compile Include="Jade\Outlining\JadeOutlineTaggerProvider.cs" />
+    <Compile Include="Jade\Outlining\JadeOutliningTagger.cs" />
+    <Compile Include="Jade\Outlining\OutlineRegion.cs" />
+    <Compile Include="Jade\Outlining\OutlineRegionBuilder.cs" />
+    <Compile Include="Jade\Outlining\OutlineRegionCollection.cs" />
+    <Compile Include="Jade\Outlining\OutlineRegionsChange.cs" />
+    <Compile Include="Jade\Outlining\OutlineRegionsChangedEventArgs.cs" />
+    <Compile Include="Jade\Outlining\OutliningTagger.cs" />
+    <Compile Include="Jade\ServiceManager.cs" />
+    <Compile Include="Jade\TextProvider.cs" />
+    <Compile Include="Jade\TextUtility.cs" />
+    <Compile Include="Jade\Text\CharacterStream.cs" />
+    <Compile Include="Jade\Text\Def\ICompositeTextRange.cs" />
+    <Compile Include="Jade\Text\Def\ITextProvider.cs" />
+    <Compile Include="Jade\Text\Def\ITextRange.cs" />
+    <Compile Include="Jade\Text\Def\ITextRangeCollection.cs" />
+    <Compile Include="Jade\Text\ReadonlyTextRangeCollection.cs" />
+    <Compile Include="Jade\Text\textchange.cs" />
+    <Compile Include="Jade\Text\TextChangeArgs.cs" />
+    <Compile Include="Jade\Text\TextHelper.cs" />
+    <Compile Include="Jade\Text\TextRange.cs" />
+    <Compile Include="Jade\Text\TextRangeCollection.cs" />
+    <Compile Include="Jade\Text\TextStream.cs" />
+    <Compile Include="Jade\TimeUtility.cs" />
+    <Compile Include="Jade\Tokenizer\JadeToken.cs" />
+    <Compile Include="Jade\Tokenizer\JadeTokenizer.cs" />
+    <Compile Include="Jade\Tokenizer\JadeTokenType.cs" />
+    <Compile Include="Jade\Tokenizer\Keywords\JadeCodeKeywords.cs" />
+    <Compile Include="Jade\Tokenizer\Keywords\JadeFilters.cs" />
+    <Compile Include="Jade\Tokenizer\Keywords\JadeTagKeywords.cs" />
+    <Compile Include="Jade\Tokenizer\States\AttributeState.cs" />
+    <Compile Include="Jade\Tokenizer\States\FilterState.cs" />
+    <Compile Include="Jade\Tokenizer\States\HtmlState.cs" />
+    <Compile Include="Jade\Tokenizer\States\InlineCodeState.cs" />
+    <Compile Include="Jade\Tokenizer\States\ScriptState.cs" />
+    <Compile Include="Jade\Tokenizer\States\StyleState.cs" />
+    <Compile Include="Jade\Tokenizer\States\TagState.cs" />
+    <Compile Include="Jade\Tokenizer\States\TextState.cs" />
+    <Compile Include="Jade\Tokens\IToken.cs" />
+    <Compile Include="Jade\Tokens\ITokenizer.cs" />
+    <Compile Include="Jade\Tokens\Token.cs" />
+    <Compile Include="Jade\Tokens\Tokenizer.cs" />
+    <Compile Include="LanguagePreferences.cs" />
+    <Compile Include="Nodejs.cs" />
+    <Compile Include="NodejsLanguageInfo.cs" />
+    <Compile Include="NodejsProjectConfig.cs" />
+    <Compile Include="NodejsToolsInstallPath.cs" />
+    <Compile Include="NpmUI\BusyControl.cs">
+      <SubType>UserControl</SubType>
+    </Compile>
+    <Compile Include="NpmUI\BusyControl.Designer.cs">
+      <DependentUpon>BusyControl.cs</DependentUpon>
+    </Compile>
+    <Compile Include="NpmUI\BusyPopup.cs">
+      <SubType>Form</SubType>
+    </Compile>
+    <Compile Include="NpmUI\BusyPopup.Designer.cs">
+      <DependentUpon>BusyPopup.cs</DependentUpon>
+    </Compile>
+    <Compile Include="NpmUI\ColorUtils.cs" />
+    <Compile Include="NpmUI\ErrorHelper.cs" />
+    <Compile Include="NpmUI\IPackageListViewWrapper.cs" />
+    <Compile Include="NpmUI\InstalledPackageListControl.cs">
+      <SubType>UserControl</SubType>
+    </Compile>
+    <Compile Include="NpmUI\InstalledPackageListControl.Designer.cs">
+      <DependentUpon>InstalledPackageListControl.cs</DependentUpon>
+    </Compile>
+    <Compile Include="NpmUI\InstalledPackagesPane.cs">
+      <SubType>UserControl</SubType>
+    </Compile>
+    <Compile Include="NpmUI\InstalledPackagesPane.Designer.cs">
+      <DependentUpon>InstalledPackagesPane.cs</DependentUpon>
+    </Compile>
+    <Compile Include="NpmUI\PackageListItemPainter.cs" />
+    <Compile Include="NpmUI\NpmSearchComparer.cs" />
+    <Compile Include="NpmUI\PackageInstallEventArgs.cs" />
+    <Compile Include="NpmUI\PackageInstallPane.cs">
+      <SubType>UserControl</SubType>
+    </Compile>
+    <Compile Include="NpmUI\PackageInstallPane.Designer.cs">
+      <DependentUpon>PackageInstallPane.cs</DependentUpon>
+    </Compile>
+    <Compile Include="NpmUI\PackageManagerDialog.cs">
+      <SubType>Form</SubType>
+    </Compile>
+    <Compile Include="NpmUI\PackageManagerDialog.Designer.cs">
+      <DependentUpon>PackageManagerDialog.cs</DependentUpon>
+    </Compile>
+    <Compile Include="NpmUI\PackageSearchPane.cs">
+      <SubType>UserControl</SubType>
+    </Compile>
+    <Compile Include="NpmUI\PackageSearchPane.Designer.cs">
+      <DependentUpon>PackageSearchPane.cs</DependentUpon>
+    </Compile>
+    <Compile Include="NpmUI\PackageSourcesPane.cs">
+      <SubType>UserControl</SubType>
+    </Compile>
+    <Compile Include="NpmUI\PackageSourcesPane.Designer.cs">
+      <DependentUpon>PackageSourcesPane.cs</DependentUpon>
+    </Compile>
+    <Compile Include="NpmUI\PackageView.cs" />
+    <Compile Include="NpmUI\LastRefreshedMessageProvider.cs" />
+    <Compile Include="Options\NodejsDialogPage.cs">
+      <SubType>Component</SubType>
+    </Compile>
+    <Compile Include="Options\NodejsGeneralOptionsPage.cs">
+      <SubType>Component</SubType>
+    </Compile>
+    <Compile Include="Options\NodejsGeneralOptionsControl.cs">
+      <SubType>UserControl</SubType>
+    </Compile>
+    <Compile Include="Options\NodejsGeneralOptionsControl.Designer.cs">
+      <DependentUpon>NodejsGeneralOptionsControl.cs</DependentUpon>
+    </Compile>
+    <Compile Include="Options\SurveyNewsPolicy.cs" />
+    <Compile Include="Project\ImportWizard\StartupPage.xaml.cs">
+      <DependentUpon>StartupPage.xaml</DependentUpon>
+    </Compile>
+    <Compile Include="Project\ImportWizard\SaveProjectPage.xaml.cs">
+      <DependentUpon>SaveProjectPage.xaml</DependentUpon>
+    </Compile>
+    <Compile Include="Project\ImportWizard\FileSourcePage.xaml.cs">
+      <DependentUpon>FileSourcePage.xaml</DependentUpon>
+    </Compile>
+    <Compile Include="Project\ImportWizard\ImportSettings.cs" />
+    <Compile Include="Project\ImportWizard\ImportWizard.xaml.cs">
+      <DependentUpon>ImportWizard.xaml</DependentUpon>
+    </Compile>
+    <Page Include="Project\ImportWizard\StartupPage.xaml">
+      <Generator>MSBuild:Compile</Generator>
+      <SubType>Designer</SubType>
+    </Page>
+    <Page Include="Project\ImportWizard\SaveProjectPage.xaml">
+      <Generator>MSBuild:Compile</Generator>
+      <SubType>Designer</SubType>
+    </Page>
+    <Page Include="Project\ImportWizard\FileSourcePage.xaml">
+      <SubType>Designer</SubType>
+      <Generator>MSBuild:Compile</Generator>
+    </Page>
+    <Page Include="Project\ImportWizard\ImportWizard.xaml">
+      <SubType>Designer</SubType>
+      <Generator>MSBuild:Compile</Generator>
+    </Page>
+    <Page Include="Project\ImportWizard\ImportWizardDictionary.xaml">
+      <SubType>Designer</SubType>
+      <Generator>MSBuild:Compile</Generator>
+    </Page>
+    <Compile Include="Project\Attributes.cs" />
+    <Compile Include="Project\DependencyNode.cs" />
+    <Compile Include="Project\NodeModulesNode.cs" />
+    <Compile Include="Project\NodejsFileNode.cs" />
+    <Compile Include="Project\NodejsGeneralPropertyPageControl.cs">
+      <SubType>UserControl</SubType>
+    </Compile>
+    <Compile Include="Project\NodejsGeneralPropertyPageControl.Designer.cs">
+      <DependentUpon>NodejsGeneralPropertyPageControl.cs</DependentUpon>
+    </Compile>
+    <Compile Include="ProvideBraceCompletion.cs" />
+    <Compile Include="ProvideEditorExtension2Attribute.cs" />
+    <Compile Include="ProvideLanguageTemplates.cs" />
+    <Compile Include="Repl\ClearReplCommand.cs" />
+    <Compile Include="Repl\INodejsReplSite.cs" />
+    <Compile Include="Repl\ReplBraceCompletionSessionProvider.cs" />
+    <Compile Include="Repl\SaveReplCommand.cs" />
+    <Compile Include="Repl\VsNodejsReplSite.cs" />
+    <Compile Include="SmartIndent.cs" />
+    <Compile Include="SmartIndentProvider.cs" />
+    <Compile Include="SourceMap.cs" />
+    <Compile Include="VsMenus.cs" />
+    <Compile Include="AzureSolutionListener.cs" />
+    <Compile Include="BaseNodeProjectFactory.cs" />
+    <Compile Include="Debugger\BreakpointBindingEventArgs.cs" />
+    <Compile Include="Debugger\BreakpointHitEventArgs.cs" />
+    <Compile Include="Debugger\DebugEngine\AD7BoundBreakpoint.cs" />
+    <Compile Include="Debugger\DebugEngine\AD7BreakpointResolution.cs" />
+    <Compile Include="Debugger\DebugEngine\AD7Document.cs" />
+    <Compile Include="Debugger\DebugEngine\AD7DocumentContext.cs" />
+    <Compile Include="Debugger\DebugEngine\AD7Engine.cs" />
+    <Compile Include="Debugger\DebugEngine\AD7Enums.cs" />
+    <Compile Include="Debugger\DebugEngine\AD7Events.cs" />
+    <Compile Include="Debugger\DebugEngine\AD7MemoryAddress.cs" />
+    <Compile Include="Debugger\DebugEngine\AD7Module.cs" />
+    <Compile Include="Debugger\DebugEngine\AD7PendingBreakpoint.cs" />
+    <Compile Include="Debugger\DebugEngine\AD7ProgramNode.cs" />
+    <Compile Include="Debugger\DebugEngine\AD7ProgramProvider.cs" />
+    <Compile Include="Debugger\DebugEngine\AD7Property.cs" />
+    <Compile Include="Debugger\DebugEngine\AD7StackFrame.cs" />
+    <Compile Include="Debugger\DebugEngine\AD7Thread.cs" />
+    <Compile Include="Debugger\DebugEngine\BreakpointManager.cs" />
+    <Compile Include="Debugger\DebugEngine\DebuggerConstants.cs" />
+    <Compile Include="Debugger\DebugEngine\EngineUtils.cs" />
+    <Compile Include="Debugger\DebugEngine\UncalculatedAD7Expression.cs" />
+    <Compile Include="Debugger\DebugEngine\Remote\NodeRemoteDebugPort.cs" />
+    <Compile Include="Debugger\DebugEngine\Remote\NodeRemoteDebugPortSupplier.cs" />
+    <Compile Include="Debugger\DebugEngine\Remote\NodeRemoteDebugProcess.cs" />
+    <Compile Include="Debugger\DebugEngine\Remote\NodeRemoteDebugProgram.cs" />
+    <Compile Include="Debugger\DebugEngine\Remote\NodeRemoteEnumDebug.cs" />
+    <Compile Include="Debugger\DebugEngine\Remote\NodeRemoteEnumDebugProcesses.cs" />
+    <Compile Include="Debugger\DebugEngine\Remote\NodeRemoteEnumDebugPrograms.cs" />
+    <Compile Include="Debugger\ExceptionRaisedEventArgs.cs" />
+    <Compile Include="Debugger\Extensions.cs" />
+    <Compile Include="Debugger\ModuleLoadedEventArgs.cs" />
+    <Compile Include="Debugger\OutputEventArgs.cs" />
+    <Compile Include="Debugger\ProcessLoadedEventArgs.cs" />
+    <Compile Include="Debugger\ProcessExitedEventArgs.cs" />
+    <Compile Include="Debugger\NodeBreakpoint.cs" />
+    <Compile Include="Debugger\NodeBreakpointBinding.cs" />
+    <Compile Include="Debugger\NodeDebugOptions.cs" />
+    <Compile Include="Debugger\NodeEvaluationResult.cs" />
+    <Compile Include="Debugger\NodeException.cs" />
+    <Compile Include="Debugger\NodeModule.cs" />
+    <Compile Include="Debugger\NodeDebugger.cs" />
+    <Compile Include="Debugger\NodeStackFrame.cs" />
+    <Compile Include="Debugger\NodeThread.cs" />
+    <Compile Include="Debugger\ThreadEventArgs.cs" />
+    <Compile Include="Extensions.cs" />
+    <Compile Include="Guids.cs" />
+    <Compile Include="JsonListener.cs" />
+    <Compile Include="Navigation\CodeWindowManager.cs" />
+    <Compile Include="NodejsConstants.cs" />
+    <Compile Include="NodejsEditorFactory.cs" />
+    <Compile Include="NodejsProjectionBuffer.cs" />
+    <Compile Include="NodejsProject.cs" />
+    <Compile Include="NodejsProjectFactory.cs" />
+    <Compile Include="PkgCmdId.cs" />
+    <Compile Include="Project\NodeFileLibraryNode.cs" />
+    <Compile Include="Project\NodejsGeneralPropertyPage.cs" />
+    <Compile Include="Project\NodejsLibraryManager.cs" />
+    <Compile Include="Project\NodeLibraryNode.cs" />
+    <Compile Include="Project\NodejsProjectLauncher.cs" />
+    <Compile Include="Project\NodejsProjectNode.cs" />
+    <Compile Include="Project\NodejsProjectNodeProperties.cs" />
+    <Compile Include="Project\NodejsProjectPackage.cs" />
+    <Compile Include="Repl\NodejsReplEvaluator.cs" />
+    <Compile Include="Repl\NodejsReplEvaluatorProvider.cs" />
+    <Compile Include="GlobalSuppressions.cs" />
+    <Compile Include="NodejsPackage.cs" />
+    <Compile Include="Properties\AssemblyInfo.cs" />
+  </ItemGroup>
+  <ItemGroup>
+    <EmbeddedResource Include="NpmUI\BusyControl.resx">
+      <DependentUpon>BusyControl.cs</DependentUpon>
+      <SubType>Designer</SubType>
+    </EmbeddedResource>
+    <EmbeddedResource Include="NpmUI\BusyPopup.resx">
+      <DependentUpon>BusyPopup.cs</DependentUpon>
+    </EmbeddedResource>
+    <EmbeddedResource Include="NpmUI\InstalledPackageListControl.resx">
+      <DependentUpon>InstalledPackageListControl.cs</DependentUpon>
+    </EmbeddedResource>
+    <EmbeddedResource Include="NpmUI\InstalledPackagesPane.resx">
+      <DependentUpon>InstalledPackagesPane.cs</DependentUpon>
+    </EmbeddedResource>
+    <EmbeddedResource Include="NpmUI\PackageInstallPane.resx">
+      <DependentUpon>PackageInstallPane.cs</DependentUpon>
+    </EmbeddedResource>
+    <EmbeddedResource Include="NpmUI\PackageManagerDialog.resx">
+      <DependentUpon>PackageManagerDialog.cs</DependentUpon>
+    </EmbeddedResource>
+    <EmbeddedResource Include="NpmUI\PackageSearchPane.resx">
+      <DependentUpon>PackageSearchPane.cs</DependentUpon>
+    </EmbeddedResource>
+    <EmbeddedResource Include="NpmUI\PackageSourcesPane.resx">
+      <DependentUpon>PackageSourcesPane.cs</DependentUpon>
+    </EmbeddedResource>
+    <EmbeddedResource Include="Options\NodejsFormattingBracesOptionsControl.resx">
+      <DependentUpon>NodejsFormattingBracesOptionsControl.cs</DependentUpon>
+    </EmbeddedResource>
+    <EmbeddedResource Include="Options\NodejsFormattingGeneralOptionsControl.resx">
+      <DependentUpon>NodejsFormattingGeneralOptionsControl.cs</DependentUpon>
+    </EmbeddedResource>
+    <EmbeddedResource Include="Options\NodejsFormattingSpacingOptionsControl.resx">
+      <DependentUpon>NodejsFormattingSpacingOptionsControl.cs</DependentUpon>
+    </EmbeddedResource>
+    <EmbeddedResource Include="Options\NodejsGeneralOptionsControl.resx">
+      <DependentUpon>NodejsGeneralOptionsControl.cs</DependentUpon>
+    </EmbeddedResource>
+    <EmbeddedResource Include="Project\NodejsGeneralPropertyPageControl.resx">
+      <DependentUpon>NodejsGeneralPropertyPageControl.cs</DependentUpon>
+    </EmbeddedResource>
+    <EmbeddedResource Include="VSPackage.resx">
+      <MergeWithCTO>true</MergeWithCTO>
+      <ManifestResourceName>VSPackage</ManifestResourceName>
+      <SubType>Designer</SubType>
+    </EmbeddedResource>
+  </ItemGroup>
+  <ItemGroup>
+    <ZipProject Include="ProjectTemplates\AddWebSiteExpressApp\AddWebSiteExpressApp.njsproj">
+      <SubType>Designer</SubType>
+    </ZipProject>
+    <TransformedZipProject Include="ProjectTemplates\AddWebSiteExpressApp\AddWebSiteExpressApp.vstemplate.base">
+      <SubType>Designer</SubType>
+    </TransformedZipProject>
+    <ZipProject Include="ProjectTemplates\AzureExpressApp\AzureExpressApp.njsproj">
+      <SubType>Designer</SubType>
+    </ZipProject>
+    <ZipProject Include="ProjectTemplates\AzureExpressApp\AzureExpressApp.vstemplate">
+      <SubType>Designer</SubType>
+    </ZipProject>
+    <ZipProject Include="ProjectTemplates\AddWebSiteAzureExpressApp\AddWebSiteAzureExpressApp.njsproj">
+      <SubType>Designer</SubType>
+    </ZipProject>
+    <TransformedZipProject Include="ProjectTemplates\AddWebSiteAzureExpressApp\AddWebSiteAzureExpressApp.vstemplate.base">
+      <SubType>Designer</SubType>
+    </TransformedZipProject>
+    <ZipProject Include="ProjectTemplates\NodejsWebApp\Preview.png" />
+    <ZipProject Include="ProjectTemplates\AddWebSiteAzureNodejsApp\Preview.png" />
+    <ZipProject Include="ProjectTemplates\AddWebSiteNodejsWebApp\Preview.png" />
+    <ZipProject Include="ProjectTemplates\AzureExpressApp\Preview.png" />
+    <ZipProject Include="ProjectTemplates\AddWebSiteAzureExpressApp\Preview.png" />
+    <ZipProject Include="ProjectTemplates\AzureNodejsApp\Preview.png" />
+    <ZipProject Include="ProjectTemplates\NodejsConsoleApp\Preview.png" />
+    <Content Include="FileTemplates\NewItem\EmptyTs.ts">
+      <CopyToOutputDirectory>PreserveNewest</CopyToOutputDirectory>
+      <IncludeInVSIX>true</IncludeInVSIX>
+    </Content>
+    <Content Include="FileTemplates\NewItem\EmptyHtml.html">
+      <IncludeInVSIX>true</IncludeInVSIX>
+      <CopyToOutputDirectory>PreserveNewest</CopyToOutputDirectory>
+    </Content>
+    <Content Include="FileTemplates\NewItem\UnitTest.js">
+      <IncludeInVSIX>true</IncludeInVSIX>
+      <CopyToOutputDirectory>PreserveNewest</CopyToOutputDirectory>
+    </Content>
+    <Content Include="Formatting\typescriptServices.js">
+      <IncludeInVSIX>true</IncludeInVSIX>
+      <VSIXSubpath>.</VSIXSubpath>
+      <CopyToOutputDirectory>PreserveNewest</CopyToOutputDirectory>
+    </Content>
+    <Content Include="NodejsProjectBig.ico">
+      <CopyToOutputDirectory>PreserveNewest</CopyToOutputDirectory>
+      <IncludeInVSIX>true</IncludeInVSIX>
+    </Content>
+    <Resource Include="NodejsProjectBigResource.ico" />
+    <Content Include="NoSurveyNewsFeed.html">
+      <IncludeInVSIX>true</IncludeInVSIX>
+      <CopyToOutputDirectory>PreserveNewest</CopyToOutputDirectory>
+    </Content>
+    <ZipProject Include="ProjectTemplates\FromExistingCode\FromExistingCode.njsproj">
+      <SubType>Designer</SubType>
+    </ZipProject>
+    <ZipProject Include="ProjectTemplates\FromExistingCode\FromExistingCode.vstemplate">
+      <SubType>Designer</SubType>
+    </ZipProject>
+    <EmbeddedResource Include="Resources\DependencyBundledMissing_16.png" />
+    <EmbeddedResource Include="Resources\DependencyBundled_16.png" />
+    <EmbeddedResource Include="Resources\DependencyDevMissing_16.png" />
+    <EmbeddedResource Include="Resources\DependencyDev_16.png" />
+    <EmbeddedResource Include="Resources\DependencyExtraneousBundled_16.png" />
+    <EmbeddedResource Include="Resources\DependencyExtraneous_16.png" />
+    <EmbeddedResource Include="Resources\DependencyMissing_16.png" />
+    <EmbeddedResource Include="Resources\DependencyOptionalMissing_16.png" />
+    <EmbeddedResource Include="Resources\DependencyOptional_16.png" />
+    <EmbeddedResource Include="Resources\Dependency_16.png" />
+    <EmbeddedResource Include="Resources\Warning_16.png" />
+    <EmbeddedResource Include="Resources\DependencyDev_32.png" />
+    <EmbeddedResource Include="Resources\DependencyOptional_32.png" />
+    <EmbeddedResource Include="Resources\Dependency_32.png" />
+    <ZipProject Include="ProjectTemplates\AzureExpressApp\app.js" />
+    <ZipProject Include="ProjectTemplates\AzureExpressApp\index.js" />
+    <ZipProject Include="ProjectTemplates\AzureExpressApp\user.js" />
+    <ZipProject Include="ProjectTemplates\AddWebSiteExpressApp\app.js" />
+    <ZipProject Include="ProjectTemplates\AddWebSiteExpressApp\index.js" />
+    <ZipProject Include="ProjectTemplates\AddWebSiteExpressApp\user.js" />
+    <ZipProject Include="ProjectTemplates\AddWebSiteAzureExpressApp\app.js" />
+    <ZipProject Include="ProjectTemplates\AddWebSiteAzureExpressApp\index.js" />
+    <ZipProject Include="ProjectTemplates\AddWebSiteAzureExpressApp\user.js" />
+    <ZipProject Include="ProjectTemplates\AddWebSiteAzureNodejsApp\server.js" />
+    <TypeScriptProject Include="ProjectTemplates\TypeScriptConsoleApp\package.json" />
+    <TypeScriptProject Include="ProjectTemplates\TypeScriptConsoleApp\README.md" />
+    <TypeScriptProject Include="ProjectTemplates\TypeScriptConsoleApp\app.ts" />
+    <TypeScriptProject Include="ProjectTemplates\TypeScriptConsoleApp\NodejsConsoleApp.njsproj">
+      <SubType>Designer</SubType>
+    </TypeScriptProject>
+    <TypeScriptProject Include="ProjectTemplates\TypeScriptConsoleApp\NodejsConsoleApp.vstemplate" />
+    <TypeScriptProject Include="ProjectTemplates\TypeScriptConsoleApp\Preview.png" />
+    <Resource Include="ProjectTemplates\blankts.ico" />
+    <TypeScriptProject Include="ProjectTemplates\TypeScriptWebApp\server.ts" />
+    <TypeScriptProject Include="ProjectTemplates\TypeScriptWebApp\NodejsWebApp.njsproj">
+      <SubType>Designer</SubType>
+    </TypeScriptProject>
+    <TypeScriptProject Include="ProjectTemplates\TypeScriptWebApp\NodejsWebApp.vstemplate" />
+    <TypeScriptProject Include="ProjectTemplates\TypeScriptWebApp\Preview.png" />
+    <TypeScriptProject Include="ProjectTemplates\TypeScriptWebApp\package.json" />
+    <TypeScriptProject Include="ProjectTemplates\TypeScriptWebApp\README.md" />
+    <Content Include="node.d.ts">
+      <IncludeInVSIX>true</IncludeInVSIX>
+      <CopyToOutputDirectory>PreserveNewest</CopyToOutputDirectory>
+    </Content>
+    <TypeScriptProject Include="ProjectTemplates\TypeScriptExpressApp\express.d.ts" />
+    <TypeScriptProject Include="ProjectTemplates\TypeScriptExpressApp\user.ts" />
+    <TypeScriptProject Include="ProjectTemplates\TypeScriptExpressApp\app.ts" />
+    <TypeScriptProject Include="ProjectTemplates\TypeScriptExpressApp\ExpressApp.vstemplate">
+      <SubType>Designer</SubType>
+    </TypeScriptProject>
+    <TypeScriptProject Include="ProjectTemplates\TypeScriptExpressApp\index.ts" />
+    <TypeScriptProject Include="ProjectTemplates\TypeScriptExpressApp\Preview.png" />
+    <TypeScriptProject Include="ProjectTemplates\TypeScriptAzureWebApp\TypeScriptWebApp.vstemplate">
+      <SubType>Designer</SubType>
+    </TypeScriptProject>
+    <TypeScriptProject Include="ProjectTemplates\TypeScriptAzureWebApp\Preview.png" />
+    <TypeScriptProject Include="ProjectTemplates\TypeScriptAzureExpressApp\TypeScriptExpressApp.vstemplate">
+      <SubType>Designer</SubType>
+    </TypeScriptProject>
+    <TypeScriptProject Include="ProjectTemplates\TypeScriptAzureExpressApp\Preview.png" />
+    <TypeScriptProject Include="ProjectTemplates\TypeScriptFromExistingCode\FromExistingCode.njsproj">
+      <SubType>Designer</SubType>
+    </TypeScriptProject>
+    <TypeScriptProject Include="ProjectTemplates\TypeScriptFromExistingCode\FromExistingCode.vstemplate">
+      <SubType>Designer</SubType>
+    </TypeScriptProject>
+    <Content Include="VSTemplateStore.pkgdef">
+      <IncludeInVSIX>true</IncludeInVSIX>
+      <CopyToOutputDirectory>PreserveNewest</CopyToOutputDirectory>
+    </Content>
+    <VSCTCompile Include="NodejsTools.vsct">
+      <ResourceName>1000</ResourceName>
+      <SubType>Designer</SubType>
+    </VSCTCompile>
+    <Content Include="FileTemplates\NewItem\EmptyJs.js">
+      <IncludeInVSIX>true</IncludeInVSIX>
+      <CopyToOutputDirectory>PreserveNewest</CopyToOutputDirectory>
+    </Content>
+    <Content Include="FileTemplates\NewItem\TextFile.txt">
+      <IncludeInVSIX>true</IncludeInVSIX>
+      <CopyToOutputDirectory>PreserveNewest</CopyToOutputDirectory>
+    </Content>
+    <ZipProject Include="ProjectTemplates\blankwj.ico" />
+    <Content Include="..\Icons\NodejsProject.ico">
+      <CopyToOutputDirectory>PreserveNewest</CopyToOutputDirectory>
+      <IncludeInVSIX>true</IncludeInVSIX>
+    </Content>
+    <Content Include="..\Icons\NodejsToolsforVisualStudio.ico">
+      <CopyToOutputDirectory>PreserveNewest</CopyToOutputDirectory>
+      <IncludeInVSIX>true</IncludeInVSIX>
+    </Content>
+    <ZipProject Include="ProjectTemplates\AzureNodejsApp\AzureNodejsApp.vstemplate">
+      <SubType>Designer</SubType>
+    </ZipProject>
+    <ZipProject Include="ProjectTemplates\ExpressApp\ExpressApp.njsproj">
+      <SubType>Designer</SubType>
+    </ZipProject>
+    <ZipProject Include="ProjectTemplates\AzureNodejsApp\server.js" />
+    <ZipProject Include="ProjectTemplates\ExpressApp\ExpressApp.vstemplate">
+      <SubType>Designer</SubType>
+    </ZipProject>
+    <TransformedZipProject Include="ProjectTemplates\AddWebSiteAzureNodejsApp\AddWebSiteAzureNodejsApp.vstemplate.base">
+      <SubType>Designer</SubType>
+    </TransformedZipProject>
+    <ZipProject Include="ProjectTemplates\AddWebSiteAzureNodejsApp\AddWebSiteAzureNodejsApp.njsproj">
+      <SubType>Designer</SubType>
+    </ZipProject>
+    <ZipProject Include="ProjectTemplates\AddWebSiteAzureNodejsApp\ChangeConfig.ps1" />
+    <ZipProject Include="ProjectTemplates\AddWebSiteAzureNodejsApp\download.ps1" />
+    <ZipProject Include="ProjectTemplates\AddWebSiteAzureNodejsApp\package.json" />
+    <ZipProject Include="ProjectTemplates\AddWebSiteAzureNodejsApp\README.md" />
+    <ZipProject Include="ProjectTemplates\AddWebSiteAzureNodejsApp\setup_web.cmd" />
+    <ZipProject Include="ProjectTemplates\AddWebSiteAzureNodejsApp\Web.cloud.config" />
+    <ZipProject Include="ProjectTemplates\AddWebSiteAzureNodejsApp\Web.config" />
+    <ZipProject Include="ProjectTemplates\AddWebSiteAzureNodejsApp\node.cmd" />
+    <ZipProject Include="ProjectTemplates\AddWebSiteAzureNodejsApp\iisnode.yml" />
+    <ZipProject Include="ProjectTemplates\AddWebSiteNodejsWebApp\AddWebSiteNodejsWebApp.njsproj">
+      <SubType>Designer</SubType>
+    </ZipProject>
+    <TransformedZipProject Include="ProjectTemplates\AddWebSiteNodejsWebApp\AddWebSiteNodejsWebApp.vstemplate.base">
+      <SubType>Designer</SubType>
+    </TransformedZipProject>
+    <ZipProject Include="ProjectTemplates\AddWebSiteNodejsWebApp\server.js" />
+    <Content Include="Microsoft.NodejsTools.targets">
+      <IncludeInVSIX>true</IncludeInVSIX>
+      <TargetPath>Microsoft.NodejsTools.Developer.targets</TargetPath>
+      <CopyToOutputDirectory>PreserveNewest</CopyToOutputDirectory>
+      <SubType>Designer</SubType>
+    </Content>
+    <Content Include="FileTemplates\NewItem\NewItems.vsdir">
+      <IncludeInVSIX>true</IncludeInVSIX>
+      <CopyToOutputDirectory>PreserveNewest</CopyToOutputDirectory>
+    </Content>
+    <ZipProject Include="ProjectTemplates\AzureNodejsApp\ChangeConfig.ps1" />
+    <ZipProject Include="ProjectTemplates\AzureNodejsApp\download.ps1" />
+    <ZipProject Include="ProjectTemplates\AzureNodejsApp\AzureNodejsApp.njsproj">
+      <SubType>Designer</SubType>
+    </ZipProject>
+    <ZipProject Include="ProjectTemplates\AzureNodejsApp\package.json" />
+    <ZipProject Include="ProjectTemplates\AzureNodejsApp\README.md" />
+    <ZipProject Include="ProjectTemplates\AzureNodejsApp\setup_web.cmd" />
+    <ZipProject Include="ProjectTemplates\AzureNodejsApp\Web.cloud.config" />
+    <ZipProject Include="ProjectTemplates\AzureNodejsApp\Web.config" />
+    <ZipProject Include="ProjectTemplates\AzureNodejsApp\node.cmd" />
+    <ZipProject Include="ProjectTemplates\AzureNodejsApp\iisnode.yml" />
+    <ZipProject Include="ProjectTemplates\AddWebSiteNodejsWebApp\package.json" />
+    <ZipProject Include="ProjectTemplates\AddWebSiteNodejsWebApp\README.md" />
+    <ZipProject Include="ProjectTemplates\NodejsWebApp\NodejsWebApp.njsproj">
+      <SubType>Designer</SubType>
+    </ZipProject>
+    <ZipProject Include="ProjectTemplates\NodejsWebApp\package.json" />
+    <ZipProject Include="ProjectTemplates\NodejsWebApp\README.md" />
+    <ZipProject Include="ProjectTemplates\AddWebSiteNodejsWebApp\WebApplication.webproj" />
+    <ZipProject Include="ProjectTemplates\ExpressApp\package.json" />
+    <ZipProject Include="ProjectTemplates\ExpressApp\README.md" />
+    <ZipProject Include="ProjectTemplates\ExpressApp\style.styl" />
+    <ZipProject Include="ProjectTemplates\ExpressApp\index.jade" />
+    <ZipProject Include="ProjectTemplates\ExpressApp\layout.jade" />
+    <ZipProject Include="ProjectTemplates\ExpressApp\Preview.png" />
+    <ZipProject Include="ProjectTemplates\ExpressApp\app.js" />
+    <ZipProject Include="ProjectTemplates\ExpressApp\index.js" />
+    <ZipProject Include="ProjectTemplates\ExpressApp\user.js" />
+    <ZipProject Include="ProjectTemplates\AddWebSiteExpressApp\package.json" />
+    <ZipProject Include="ProjectTemplates\AddWebSiteExpressApp\README.md" />
+    <ZipProject Include="ProjectTemplates\AzureExpressApp\package.json" />
+    <ZipProject Include="ProjectTemplates\AzureExpressApp\README.md" />
+    <ZipProject Include="ProjectTemplates\AzureExpressApp\Web.config" />
+    <ZipProject Include="ProjectTemplates\AzureExpressApp\Web.cloud.config" />
+    <ZipProject Include="ProjectTemplates\AzureExpressApp\setup_web.cmd" />
+    <ZipProject Include="ProjectTemplates\AzureExpressApp\download.ps1" />
+    <ZipProject Include="ProjectTemplates\AzureExpressApp\ChangeConfig.ps1" />
+    <ZipProject Include="ProjectTemplates\AzureExpressApp\node.cmd" />
+    <ZipProject Include="ProjectTemplates\AzureExpressApp\iisnode.yml" />
+    <ZipProject Include="ProjectTemplates\AddWebSiteAzureExpressApp\ChangeConfig.ps1" />
+    <ZipProject Include="ProjectTemplates\AddWebSiteAzureExpressApp\download.ps1" />
+    <ZipProject Include="ProjectTemplates\AddWebSiteAzureExpressApp\package.json" />
+    <ZipProject Include="ProjectTemplates\AddWebSiteAzureExpressApp\README.md" />
+    <ZipProject Include="ProjectTemplates\AddWebSiteAzureExpressApp\setup_web.cmd" />
+    <ZipProject Include="ProjectTemplates\AddWebSiteAzureExpressApp\Web.cloud.config" />
+    <ZipProject Include="ProjectTemplates\AddWebSiteAzureExpressApp\Web.config" />
+    <ZipProject Include="ProjectTemplates\AddWebSiteAzureExpressApp\node.cmd" />
+    <ZipProject Include="ProjectTemplates\AddWebSiteAzureExpressApp\iisnode.yml" />
+    <ZipProject Include="ProjectTemplates\NodejsConsoleApp\package.json" />
+    <ZipProject Include="ProjectTemplates\NodejsConsoleApp\README.md" />
+    <ZipProject Include="ProjectTemplates\NodejsConsoleApp\app.js" />
+    <ZipProject Include="ProjectTemplates\NodejsConsoleApp\NodejsConsoleApp.njsproj" />
+    <ZipProject Include="ProjectTemplates\NodejsConsoleApp\NodejsConsoleApp.vstemplate" />
+    <ZipProject Include="ProjectTemplates\AzureExpressApp\index.jade" />
+    <ZipProject Include="ProjectTemplates\AzureExpressApp\layout.jade" />
+    <ZipProject Include="ProjectTemplates\AzureExpressApp\style.styl" />
+    <ZipProject Include="ProjectTemplates\AddWebSiteExpressApp\index.jade" />
+    <ZipProject Include="ProjectTemplates\AddWebSiteExpressApp\layout.jade" />
+    <ZipProject Include="ProjectTemplates\AddWebSiteExpressApp\style.styl" />
+    <ZipProject Include="ProjectTemplates\AddWebSiteAzureExpressApp\index.jade" />
+    <ZipProject Include="ProjectTemplates\AddWebSiteAzureExpressApp\layout.jade" />
+    <ZipProject Include="ProjectTemplates\AddWebSiteAzureExpressApp\style.styl" />
+    <None Include="packages.config" />
+    <TypeScriptProject Include="ProjectTemplates\TypeScriptExpressApp\ExpressApp.njsproj">
+      <SubType>Designer</SubType>
+    </TypeScriptProject>
+    <TypeScriptProject Include="ProjectTemplates\TypeScriptExpressApp\index.jade" />
+    <TypeScriptProject Include="ProjectTemplates\TypeScriptExpressApp\layout.jade" />
+    <TypeScriptProject Include="ProjectTemplates\TypeScriptExpressApp\package.json" />
+    <TypeScriptProject Include="ProjectTemplates\TypeScriptExpressApp\README.md" />
+    <TypeScriptProject Include="ProjectTemplates\TypeScriptExpressApp\style.styl" />
+    <Content Include="FileTemplates\NewItem\EmptyJade.jade">
+      <IncludeInVSIX>true</IncludeInVSIX>
+      <CopyToOutputDirectory>PreserveNewest</CopyToOutputDirectory>
+    </Content>
+    <Content Include="FileTemplates\NewItem\EmptyJson.json">
+      <IncludeInVSIX>true</IncludeInVSIX>
+      <CopyToOutputDirectory>PreserveNewest</CopyToOutputDirectory>
+    </Content>
+    <Content Include="FileTemplates\NewItem\EmptyStyl.styl">
+      <IncludeInVSIX>true</IncludeInVSIX>
+      <CopyToOutputDirectory>PreserveNewest</CopyToOutputDirectory>
+    </Content>
+    <Content Include="FileTemplates\NewItem\EmptyXml.xml">
+      <IncludeInVSIX>true</IncludeInVSIX>
+      <CopyToOutputDirectory>PreserveNewest</CopyToOutputDirectory>
+    </Content>
+    <Content Include="FileTemplates\NewItem\EmptyCss.css">
+      <IncludeInVSIX>true</IncludeInVSIX>
+      <CopyToOutputDirectory>PreserveNewest</CopyToOutputDirectory>
+    </Content>
+    <Content Include="FileTemplates\NewItem\EmptyLess.less">
+      <IncludeInVSIX>true</IncludeInVSIX>
+      <CopyToOutputDirectory>PreserveNewest</CopyToOutputDirectory>
+    </Content>
+    <TypeScriptProject Include="ProjectTemplates\TypeScriptAzureWebApp\TypeScriptWebApp.njsproj">
+      <SubType>Designer</SubType>
+    </TypeScriptProject>
+    <TypeScriptProject Include="ProjectTemplates\TypeScriptAzureWebApp\package.json" />
+    <TypeScriptProject Include="ProjectTemplates\TypeScriptAzureWebApp\README.md" />
+    <TypeScriptProject Include="ProjectTemplates\TypeScriptAzureWebApp\ChangeConfig.ps1" />
+    <TypeScriptProject Include="ProjectTemplates\TypeScriptAzureWebApp\download.ps1" />
+    <TypeScriptProject Include="ProjectTemplates\TypeScriptAzureWebApp\node.cmd" />
+    <TypeScriptProject Include="ProjectTemplates\TypeScriptAzureWebApp\Web.cloud.config" />
+    <TypeScriptProject Include="ProjectTemplates\TypeScriptAzureWebApp\Web.config" />
+    <TypeScriptProject Include="ProjectTemplates\TypeScriptAzureWebApp\setup_web.cmd" />
+    <TypeScriptProject Include="ProjectTemplates\TypeScriptAzureWebApp\iisnode.yml" />
+    <TypeScriptProject Include="ProjectTemplates\TypeScriptAzureExpressApp\TypeScriptExpressApp.njsproj">
+      <SubType>Designer</SubType>
+    </TypeScriptProject>
+    <TypeScriptProject Include="ProjectTemplates\TypeScriptAzureExpressApp\index.jade" />
+    <TypeScriptProject Include="ProjectTemplates\TypeScriptAzureExpressApp\layout.jade" />
+    <TypeScriptProject Include="ProjectTemplates\TypeScriptAzureExpressApp\package.json" />
+    <TypeScriptProject Include="ProjectTemplates\TypeScriptAzureExpressApp\README.md" />
+    <TypeScriptProject Include="ProjectTemplates\TypeScriptAzureExpressApp\style.styl" />
+    <TypeScriptProject Include="ProjectTemplates\TypeScriptAzureExpressApp\ChangeConfig.ps1" />
+    <TypeScriptProject Include="ProjectTemplates\TypeScriptAzureExpressApp\download.ps1" />
+    <TypeScriptProject Include="ProjectTemplates\TypeScriptAzureExpressApp\node.cmd" />
+    <TypeScriptProject Include="ProjectTemplates\TypeScriptAzureExpressApp\setup_web.cmd" />
+    <TypeScriptProject Include="ProjectTemplates\TypeScriptAzureExpressApp\Web.cloud.config" />
+    <TypeScriptProject Include="ProjectTemplates\TypeScriptAzureExpressApp\Web.config" />
+    <TypeScriptProject Include="ProjectTemplates\TypeScriptAzureExpressApp\iisnode.yml" />
+    <None Include="source.extension.vsixmanifest">
+      <SubType>Designer</SubType>
+    </None>
+  </ItemGroup>
+  <ItemGroup>
+    <EmbeddedResource Include="..\Icons\NodeImageList.bmp" />
+    <EmbeddedResource Include="..\Icons\imagelis.bmp">
+      <Link>imagelis.bmp</Link>
+      <ManifestResourceName>Microsoft.ProjectIcons.bmp</ManifestResourceName>
+    </EmbeddedResource>
+    <Content Include="nodejsref.js">
+      <IncludeInVSIX>true</IncludeInVSIX>
+      <CopyToOutputDirectory>PreserveNewest</CopyToOutputDirectory>
+    </Content>
+    <ZipProject Include="ProjectTemplates\NodejsWebApp\server.js" />
+    <Content Include="..\Icons\NodejsPackage.ico">
+      <IncludeInVSIX>true</IncludeInVSIX>
+      <VSIXSubpath>.</VSIXSubpath>
+    </Content>
+    <Content Include="visualstudio_nodejs_repl.js">
+      <IncludeInVSIX>true</IncludeInVSIX>
+      <VSIXSubpath>.</VSIXSubpath>
+      <CopyToOutputDirectory>PreserveNewest</CopyToOutputDirectory>
+    </Content>
+    <Content Include="Resources\Package.ico" />
+    <ZipProject Include="ProjectTemplates\NodejsWebApp\NodejsWebApp.vstemplate">
+      <SubType>Designer</SubType>
+    </ZipProject>
+    <Compile Include="Resources.Designer.cs">
+      <AutoGen>True</AutoGen>
+      <DesignTime>True</DesignTime>
+      <DependentUpon>Resources.resx</DependentUpon>
+      <Visible>true</Visible>
+    </Compile>
+    <EmbeddedResource Include="Resources.resx">
+      <ManifestResourceName>Microsoft.NodejsTools.Resources</ManifestResourceName>
+      <Generator>ResXFileCodeGenerator</Generator>
+      <Visible>true</Visible>
+      <LastGenOutput>Resources.Designer.cs</LastGenOutput>
+      <SubType>Designer</SubType>
+    </EmbeddedResource>
+  </ItemGroup>
+  <ItemGroup>
+    <ProjectReference Include="..\AjaxMinDll\AjaxMinDll.csproj">
+      <Project>{dfdb930e-1162-4514-a91d-c8595a807f13}</Project>
+      <Name>AjaxMinDll</Name>
+    </ProjectReference>
+    <ProjectReference Include="..\InteractiveWindow\InteractiveWindow.csproj">
+      <Project>{24a3887f-da50-4989-8d6c-4a5b04d5d457}</Project>
+      <Name>InteractiveWindow</Name>
+    </ProjectReference>
+    <ProjectReference Include="..\Npm\Npm.csproj">
+      <Project>{e5ef4b0a-ab41-4b98-8fa8-98d6348003a8}</Project>
+      <Name>Npm</Name>
+    </ProjectReference>
+    <ProjectReference Include="..\ProjectWizard\ProjectWizard.csproj">
+      <Project>{dbc73df7-1b4c-48be-8b48-715297487e7a}</Project>
+      <Name>ProjectWizard</Name>
+      <IncludeOutputGroupsInVSIX>BuiltProjectOutputGroup%3bBuiltProjectOutputGroupDependencies%3bGetCopyToOutputDirectoryItems%3bSatelliteDllsProjectOutputGroup%3b</IncludeOutputGroupsInVSIX>
+      <IncludeOutputGroupsInVSIXLocalOnly>DebugSymbolsProjectOutputGroup%3b</IncludeOutputGroupsInVSIXLocalOnly>
+    </ProjectReference>
+    <ProjectReference Include="..\TestAdapter\TestAdapter.csproj">
+      <Project>{5085df35-3a32-4894-835e-e5a3956d4f57}</Project>
+      <Name>TestAdapter</Name>
+      <IncludeOutputGroupsInVSIX>BuiltProjectOutputGroup%3bBuiltProjectOutputGroupDependencies%3bGetCopyToOutputDirectoryItems%3bSatelliteDllsProjectOutputGroup%3b</IncludeOutputGroupsInVSIX>
+      <IncludeOutputGroupsInVSIXLocalOnly>DebugSymbolsProjectOutputGroup%3b</IncludeOutputGroupsInVSIXLocalOnly>
+    </ProjectReference>
+  </ItemGroup>
+  <ItemGroup>
+    <TypeScriptProject Include="ProjectTemplates\TypeScriptAzureWebApp\server.ts" />
+  </ItemGroup>
+  <ItemGroup>
+    <TypeScriptProject Include="ProjectTemplates\TypeScriptAzureExpressApp\app.ts" />
+  </ItemGroup>
+  <ItemGroup>
+    <TypeScriptProject Include="ProjectTemplates\TypeScriptAzureExpressApp\express.d.ts" />
+  </ItemGroup>
+  <ItemGroup>
+    <TypeScriptProject Include="ProjectTemplates\TypeScriptAzureExpressApp\index.ts" />
+  </ItemGroup>
+  <ItemGroup>
+    <TypeScriptProject Include="ProjectTemplates\TypeScriptAzureExpressApp\user.ts" />
+  </ItemGroup>
+  <ItemGroup />
+  <PropertyGroup>
+    <!--
+    To specify a different registry root to register your package, uncomment the TargetRegistryRoot
+    tag and specify a registry root in it.
+    <TargetRegistryRoot></TargetRegistryRoot>
+    -->
+    <UseCodebase>true</UseCodebase>
+    <RegisterOutputPackage>true</RegisterOutputPackage>
+    <RegisterWithCodebase>true</RegisterWithCodebase>
+  </PropertyGroup>
+  <Import Project="$(BuildRoot)\Common\Product\SharedProject\SharedProject.proj" />
+  <Import Project="..\ProjectAfter.settings" />
+  <Import Project="$(SolutionDir)\.nuget\NuGet.targets" Condition="Exists('$(SolutionDir)\.nuget\NuGet.targets')" />
+  <Target Name="EnsureNuGetPackageBuildImports" BeforeTargets="PrepareForBuild">
+    <PropertyGroup>
+      <ErrorText>This project references NuGet package(s) that are missing on this computer. Enable NuGet Package Restore to download them.  For more information, see http://go.microsoft.com/fwlink/?LinkID=322105. The missing file is {0}.</ErrorText>
+    </PropertyGroup>
+    <Error Condition="!Exists('$(SolutionDir)\.nuget\NuGet.targets')" Text="$([System.String]::Format('$(ErrorText)', '$(SolutionDir)\.nuget\NuGet.targets'))" />
+  </Target>
+  <!-- To modify your build process, add your task inside one of the targets below and uncomment it. 
+       Other similar extension points exist, see Microsoft.Common.targets.
+  <Target Name="BeforeBuild">
+  </Target>
+  <Target Name="AfterBuild">
+  </Target>
+  -->
+  <Target Name="TransformTypeScriptProjects" BeforeTargets="MainResourcesGeneration">
+    <ItemGroup>
+      <ZipProject Include="@(TypeScriptProject)">
+        <Language>TypeScript</Language>
+        <Culture>1033</Culture>
+        <OutputSubPath>Node.js</OutputSubPath>
+      </ZipProject>
+    </ItemGroup>
+  </Target>
 </Project>