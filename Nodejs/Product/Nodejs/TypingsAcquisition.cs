﻿//*********************************************************//
//    Copyright (c) Microsoft. All rights reserved.
//    
//    Apache 2.0 License
//    
//    You may obtain a copy of the License at
//    http://www.apache.org/licenses/LICENSE-2.0
//    
//    Unless required by applicable law or agreed to in writing, software 
//    distributed under the License is distributed on an "AS IS" BASIS, 
//    WITHOUT WARRANTIES OR CONDITIONS OF ANY KIND, either express or 
//    implied. See the License for the specific language governing 
//    permissions and limitations under the License.
//
//*********************************************************//

using System;
using System.Collections.Generic;
using System.Linq;
using System.IO;
using System.Security;
using System.Threading;
using System.Threading.Tasks;
using Microsoft.VisualStudioTools.Project;
using Microsoft.NodejsTools.Npm;

using SR = Microsoft.NodejsTools.Project.SR;

namespace Microsoft.NodejsTools {
    internal class TypingsAcquisition {
        private const string Tsd = "tsd";
        private const string TsdExe = Tsd + ".cmd";
        private const string TypingsDirectoryName = "typings";

        private static SemaphoreSlim tsdGlobalWorkSemaphore = new SemaphoreSlim(1);

        private readonly INpmController _npmController;
        private readonly string _pathToRootNpmDirectory;
        private readonly string _pathToRootProjectDirectory;

        private readonly Lazy<HashSet<string>> _acquiredTypingsPackageNames;
        private bool _didTryToInstallTsd;

        public TypingsAcquisition(INpmController controller) {
            _npmController = controller;
            _pathToRootNpmDirectory = controller.ListBaseDirectory;
            _pathToRootProjectDirectory = controller.RootPackage.Path;

            _acquiredTypingsPackageNames = new Lazy<HashSet<string>>(() => {
                return new HashSet<string>(CurrentTypingsPackages(_pathToRootProjectDirectory));
            });
        }

        public Task<bool> AcquireTypings(IEnumerable<string> packages, Redirector redirector) {
            return tsdGlobalWorkSemaphore.WaitAsync().ContinueWith(async _ => {
                var typingsToAquire = GetNewTypingsToAcquire(packages);
                var success = await DownloadTypings(typingsToAquire, redirector);
                if (success) {
                    _acquiredTypingsPackageNames.Value.UnionWith(typingsToAquire);
                }
                tsdGlobalWorkSemaphore.Release();
                return success;
            }).Unwrap();
        }

        private IEnumerable<string> GetNewTypingsToAcquire(IEnumerable<string> packages) {
            var currentTypings = _acquiredTypingsPackageNames.Value;
            return packages.Where(package => !currentTypings.Contains(package));
        }

<<<<<<< HEAD
        private static async Task<bool> DownloadTypings(
            string pathToRootNpmDirectory,
            string pathToRootProjectDirectory,
            IEnumerable<string> packages,
            Redirector redirector) {
=======
        private async Task<bool> DownloadTypings(IEnumerable<IPackage> packages, Redirector redirector) {
>>>>>>> ce42b068
            if (!packages.Any()) {
                return true;
            }

            string tsdPath = await EnsureTsdInstalled();
            if (string.IsNullOrEmpty(tsdPath)) {
                if (redirector != null) {
                    redirector.WriteErrorLine(SR.GetString(SR.TsdNotInstalledError));
                }
                return false;
            }

            using (var process = ProcessOutput.Run(
                tsdPath,
                TsdInstallArguments(packages),
                _pathToRootProjectDirectory,
                null,
                false,
                redirector,
                quoteArgs: true)) {
                if (!process.IsStarted) {
                    // Process failed to start, and any exception message has
                    // already been sent through the redirector
                    if (redirector != null) {
                        redirector.WriteErrorLine("could not start tsd");
                    }
                    return false;
                }
                var i = await process;
                if (i == 0) {
                    if (redirector != null) {
                        redirector.WriteLine(SR.GetString(SR.TsdInstallCompleted));
                    }
                    return true;
                } else {
                    process.Kill();
                    if (redirector != null) {
                        redirector.WriteErrorLine(SR.GetString(SR.TsdInstallErrorOccurred));
                    }
                    return false;
                }
            }
        }

<<<<<<< HEAD
        private static IEnumerable<string> TsdInstallArguments(IEnumerable<string> packages) {
            return new[] { "install", }.Concat(packages).Concat(new[] { "--save" });
=======
        private async Task<string> EnsureTsdInstalled() {
            var tsdPath = Path.Combine(_pathToRootNpmDirectory, TsdExe);
            if (File.Exists(tsdPath)) {
                return tsdPath;
            }

            if (_didTryToInstallTsd) {
                return null;
            } else {
                _didTryToInstallTsd = true;
                if (!await TryInstallTsd()) {
                    return null;
                }
                return await EnsureTsdInstalled();
            }
    }

        private async Task<bool> TryInstallTsd() {
            using (var commander = _npmController.CreateNpmCommander()) {
                return await commander.InstallGlobalPackageByVersionAsync(Tsd, "*");
            }
        }

        private static IEnumerable<string> TsdInstallArguments(IEnumerable<IPackage> packages) {
            return new[] { "install", }.Concat(packages.Select(GetPackageTsdName)).Concat(new[] { "--save" });
>>>>>>> ce42b068
        }

        private static IEnumerable<string> CurrentTypingsPackages(string pathToRootProjectDirectory) {
            var packages = new List<string>();
            var typingsDirectoryPath = Path.Combine(pathToRootProjectDirectory, TypingsDirectoryName);
            if (!Directory.Exists(typingsDirectoryPath)) {
                return packages;
            }
            try {
                foreach (var file in Directory.EnumerateFiles(typingsDirectoryPath, "*.d.ts", SearchOption.AllDirectories)) {
                    var directory = Directory.GetParent(file);
                    if (directory.FullName != typingsDirectoryPath && Path.GetFullPath(directory.FullName).StartsWith(typingsDirectoryPath)) {
                        packages.Add(directory.Name);
                    }
                }
            } catch (IOException) {
                // noop
            } catch (SecurityException) {
                // noop
            } catch (UnauthorizedAccessException) {
                // noop
            }
            return packages;
        }

<<<<<<< HEAD
        private static string GetTsdPath(string pathToRootNpmDirectory) {
            var path = Path.Combine(pathToRootNpmDirectory, TsdExe);
            return File.Exists(path) ? path : null;
=======
        private static string GetPackageTsdName(IPackage package) {
            return package.Name;
>>>>>>> ce42b068
        }
    }
}<|MERGE_RESOLUTION|>--- conflicted
+++ resolved
@@ -68,15 +68,7 @@
             return packages.Where(package => !currentTypings.Contains(package));
         }
 
-<<<<<<< HEAD
-        private static async Task<bool> DownloadTypings(
-            string pathToRootNpmDirectory,
-            string pathToRootProjectDirectory,
-            IEnumerable<string> packages,
-            Redirector redirector) {
-=======
-        private async Task<bool> DownloadTypings(IEnumerable<IPackage> packages, Redirector redirector) {
->>>>>>> ce42b068
+        private async Task<bool> DownloadTypings(IEnumerable<string> packages, Redirector redirector) {
             if (!packages.Any()) {
                 return true;
             }
@@ -121,10 +113,6 @@
             }
         }
 
-<<<<<<< HEAD
-        private static IEnumerable<string> TsdInstallArguments(IEnumerable<string> packages) {
-            return new[] { "install", }.Concat(packages).Concat(new[] { "--save" });
-=======
         private async Task<string> EnsureTsdInstalled() {
             var tsdPath = Path.Combine(_pathToRootNpmDirectory, TsdExe);
             if (File.Exists(tsdPath)) {
@@ -140,7 +128,7 @@
                 }
                 return await EnsureTsdInstalled();
             }
-    }
+        }
 
         private async Task<bool> TryInstallTsd() {
             using (var commander = _npmController.CreateNpmCommander()) {
@@ -148,9 +136,8 @@
             }
         }
 
-        private static IEnumerable<string> TsdInstallArguments(IEnumerable<IPackage> packages) {
-            return new[] { "install", }.Concat(packages.Select(GetPackageTsdName)).Concat(new[] { "--save" });
->>>>>>> ce42b068
+        private static IEnumerable<string> TsdInstallArguments(IEnumerable<string> packages) {
+            return new[] { "install", }.Concat(packages).Concat(new[] { "--save" });
         }
 
         private static IEnumerable<string> CurrentTypingsPackages(string pathToRootProjectDirectory) {
@@ -175,15 +162,5 @@
             }
             return packages;
         }
-
-<<<<<<< HEAD
-        private static string GetTsdPath(string pathToRootNpmDirectory) {
-            var path = Path.Combine(pathToRootNpmDirectory, TsdExe);
-            return File.Exists(path) ? path : null;
-=======
-        private static string GetPackageTsdName(IPackage package) {
-            return package.Name;
->>>>>>> ce42b068
-        }
     }
 }