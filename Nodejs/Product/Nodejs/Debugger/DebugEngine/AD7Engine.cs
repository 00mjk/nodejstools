// Copyright (c) Microsoft.  All Rights Reserved.  Licensed under the Apache License, Version 2.0.  See License.txt in the project root for license information.

using System;
using System.Collections.Generic;
using System.Diagnostics;
using System.Globalization;
using System.IO;
using System.Runtime.InteropServices;
using System.Threading;
using System.Web;
using EnvDTE;
using Microsoft.NodejsTools.Debugger.Communication;
using Microsoft.NodejsTools.Debugger.Remote;
using Microsoft.NodejsTools.Logging;
using Microsoft.NodejsTools.Project;
using Microsoft.VisualStudio;
using Microsoft.VisualStudio.Debugger.Interop;
using Microsoft.VisualStudio.Shell;
using Microsoft.VisualStudio.Shell.Interop;
using Microsoft.VisualStudioTools.Project;

namespace Microsoft.NodejsTools.Debugger.DebugEngine
{
    // AD7Engine is the primary entrypoint object for the debugging engine. 
    //
    // It implements:
    //
    // IDebugEngine2: This interface represents a debug engine (DE). It is used to manage various aspects of a debugging session, 
    // from creating breakpoints to setting and clearing exceptions.
    //
    // IDebugEngineLaunch2: Used by a debug engine (DE) to launch and terminate programs.
    //
    // IDebugProgram3: This interface represents a program that is running in a process. Since this engine only debugs one process at a time and each 
    // process only contains one program, it is implemented on the engine.

    [ComVisible(true)]
    [Guid(Guids.DebugEngine)]
    public sealed class AD7Engine : IDebugEngine2, IDebugEngineLaunch2, IDebugProgram3, IDebugSymbolSettings100
    {
        // used to send events to the debugger. Some examples of these events are thread create, exception thrown, module load.
        private IDebugEventCallback2 _events;

        // The core of the engine is implemented by NodeDebugger - we wrap and expose that to VS.
        private NodeDebugger _process;

        // mapping between NodeThread threads and AD7Threads
        private readonly Dictionary<NodeThread, AD7Thread> _threads = new Dictionary<NodeThread, AD7Thread>();
        private readonly Dictionary<NodeModule, AD7Module> _modules = new Dictionary<NodeModule, AD7Module>();
        private AD7Thread _mainThread;
        private bool _sdmAttached;
        private bool _processLoaded;
        private bool _loadComplete;
        private readonly object _syncLock = new object();
        private bool _attached;
        private readonly AutoResetEvent _threadExitedEvent = new AutoResetEvent(false), _processExitedEvent = new AutoResetEvent(false);
        private readonly BreakpointManager _breakpointManager;
        private Guid _ad7ProgramId;             // A unique identifier for the program being debugged.
        private static readonly HashSet<WeakReference> Engines = new HashSet<WeakReference>();
        private string _webBrowserUrl;

        public const string DebugEngineId = "{0A638DAC-429B-4973-ADA0-E8DCDFB29B61}";
        public readonly static Guid DebugEngineGuid = new Guid(DebugEngineId);
        private bool _trackFileChanges;
        private DocumentEvents _documentEvents;

        /// <summary>
        /// Specifies whether the process should prompt for input before exiting on an abnormal exit.
        /// </summary>
        public const string WaitOnAbnormalExitSetting = "WAIT_ON_ABNORMAL_EXIT";

        /// <summary>
        /// Specifies whether the process should prompt for input before exiting on a normal exit.
        /// </summary>
        public const string WaitOnNormalExitSetting = "WAIT_ON_NORMAL_EXIT";

        /// <summary>
        /// Specifies options which should be passed to the Node runtime before the script.  If
        /// the interpreter options should include a semicolon then it should be escaped as a double
        /// semi-colon.
        /// </summary>
        public const string InterpreterOptions = "INTERPRETER_OPTIONS";

        /// <summary>
        /// Specifies URL to which to open web browser on node debug connect.
        /// </summary>
        public const string WebBrowserUrl = "WEB_BROWSER_URL";

        /// <summary>
        /// Specifies the port to be used for the debugger.
        /// </summary>
        public const string DebuggerPort = "DEBUGGER_PORT";

        /// <summary>
        /// Specifies a directory mapping in the form of:
        /// 
        /// OldDir|NewDir
        /// 
        /// for mapping between the files on the local machine and the files deployed on the
        /// running machine.
        /// </summary>
        public const string DirMappingSetting = "DIR_MAPPING";

        public AD7Engine()
        {
            LiveLogger.WriteLine("--------------------------------------------------------------------------------");
            LiveLogger.WriteLine("AD7Engine Created ({0})", GetHashCode());
            this._breakpointManager = new BreakpointManager(this);
            Engines.Add(new WeakReference(this));
        }

        ~AD7Engine()
        {
            LiveLogger.WriteLine("AD7Engine Finalized ({0})", GetHashCode());
            if (!_attached && _process != null)
            {
                // detach the process exited event, we don't need to send the exited event
                // which could happen when we terminate the process and check if it's still
                // running.
                _process.ProcessExited -= OnProcessExited;

                // we launched the process, go ahead and kill it now that
                // VS has released us
                _process.Terminate();
            }

            foreach (var engine in Engines)
            {
                if (engine.Target == this)
                {
                    Engines.Remove(engine);
                    break;
                }
            }
        }

        internal static IList<AD7Engine> GetEngines()
        {
            var engines = new List<AD7Engine>();
            foreach (var engine in Engines)
            {
                var target = (AD7Engine)engine.Target;
                if (target != null)
                {
                    engines.Add(target);
                }
            }
            return engines;
        }

        internal NodeDebugger Process => this._process;

        internal AD7Thread MainThread => this._mainThread;

        internal BreakpointManager BreakpointManager => this._breakpointManager;

        #region IDebugEngine2 Members

        // Attach the debug engine to a program. 
        int IDebugEngine2.Attach(IDebugProgram2[] rgpPrograms, IDebugProgramNode2[] rgpProgramNodes, uint celtPrograms, IDebugEventCallback2 ad7Callback, enum_ATTACH_REASON dwReason)
        {
            DebugWriteCommand("Attach");

            AssertMainThread();
            Debug.Assert(this._ad7ProgramId == Guid.Empty);

            if (celtPrograms != 1)
            {
                Debug.Fail("Node debugging only supports one program in a process");
                throw new ArgumentException();
            }

            var processId = EngineUtils.GetProcessId(rgpPrograms[0]);
            if (processId == 0)
            {
                // engine only supports system processes
                LiveLogger.WriteLine("AD7Engine failed to get process id during attach");
                return VSConstants.E_NOTIMPL;
            }

            EngineUtils.RequireOk(rgpPrograms[0].GetProgramId(out this._ad7ProgramId));

            // Attach can either be called to attach to a new process, or to complete an attach
            // to a launched process
            if (this._process == null)
            {
                this._events = ad7Callback;

                var program = (NodeRemoteDebugProgram)rgpPrograms[0];
                var process = program.DebugProcess;
                var uri = process.DebugPort.Uri;

                this._process = new NodeDebugger(uri, process.Id);

                // We only need to do fuzzy comparisons when debugging remotely
                if (!uri.IsLoopback)
                {
                    this._process.IsRemote = true;
                    this._process.FileNameMapper = new FuzzyLogicFileNameMapper(EnumerateSolutionFiles());
                }

                AttachEvents(this._process);
                this._attached = true;
            }
            else
            {
                if (processId != this._process.Id)
                {
                    Debug.Fail("Asked to attach to a process while we are debugging");
                    return VSConstants.E_FAIL;
                }
            }

            lock (this._syncLock)
            {
                this._sdmAttached = true;
                HandleLoadComplete();
            }

            LiveLogger.WriteLine("AD7Engine Attach returning S_OK");
            return VSConstants.S_OK;
        }

        private void HandleLoadComplete()
        {
            // Handle load complete once both sdm attached and process loaded
            if (!this._sdmAttached || !this._processLoaded)
            {
                return;
            }

            LiveLogger.WriteLine("Sending load complete ({0})", GetHashCode());

            AD7EngineCreateEvent.Send(this);

            AD7ProgramCreateEvent.Send(this);

            foreach (var module in this._modules.Values)
            {
                SendModuleLoad(module);
            }

            foreach (var thread in this._threads.Values)
            {
                SendThreadCreate(thread);
            }

            lock (this._syncLock)
            {
                if (this._processLoaded && this._process.IsRunning())
                {
                    Send(new AD7LoadCompleteRunningEvent(), AD7LoadCompleteRunningEvent.IID, this._mainThread);
                }
                else
                {
                    Send(new AD7LoadCompleteEvent(), AD7LoadCompleteEvent.IID, this._mainThread);
                }
            }

            this._loadComplete = true;

            if (!string.IsNullOrWhiteSpace(this._webBrowserUrl))
            {
                var uri = new Uri(this._webBrowserUrl);
                lock (this._syncLock)
                {
                    OnPortOpenedHandler.CreateHandler(
                        uri.Port,
                        shortCircuitPredicate: () => !this._processLoaded,
                        action: this.LaunchBrowserDebugger
                    );
                }
            }
        }

        private void SendThreadCreate(AD7Thread ad7Thread)
        {
            Send(new AD7ThreadCreateEvent(), AD7ThreadCreateEvent.IID, ad7Thread);
        }

        private void SendModuleLoad(AD7Module ad7Module)
        {
            var eventObject = new AD7ModuleLoadEvent(ad7Module, true /* this is a module load */);

            // TODO: Bind breakpoints when the module loads

            Send(eventObject, AD7ModuleLoadEvent.IID, null);
        }

        // Requests that all programs being debugged by this DE stop execution the next time one of their threads attempts to run.
        // This is normally called in response to the user clicking on the pause button in the debugger.
        // When the break is complete, an AsyncBreakComplete event will be sent back to the debugger.
        int IDebugEngine2.CauseBreak()
        {
            DebugWriteCommand("CauseBreak");
            AssertMainThread();
            return CauseBreak();
        }

        [Conditional("DEBUG")]
        private static void AssertMainThread()
        {
            //Debug.Assert(Worker.MainThreadId == Worker.CurrentThreadId);
        }

        // Called by the SDM to indicate that a synchronous debug event, previously sent by the DE to the SDM,
        // was received and processed. The only event we send in this fashion is Program Destroy.
        // It responds to that event by shutting down the engine.
        int IDebugEngine2.ContinueFromSynchronousEvent(IDebugEvent2 eventObject)
        {
            DebugWriteCommand("ContinueFromSynchronousEvent");
            AssertMainThread();

            if (eventObject is AD7ProgramDestroyEvent)
            {
                var debuggedProcess = this._process;

                this._events = null;
                this._process = null;
                this._ad7ProgramId = Guid.Empty;
                this._threads.Clear();
                this._modules.Clear();

                if (this._trackFileChanges)
                {
                    this._documentEvents.DocumentSaved -= this.OnDocumentSaved;
                    this._documentEvents = null;
                }

                debuggedProcess.Close();
            }
            else
            {
                Debug.Fail("Unknown synchronous event");
            }

            return VSConstants.S_OK;
        }

        // Creates a pending breakpoint in the engine. A pending breakpoint is contains all the information needed to bind a breakpoint to 
        // a location in the debuggee.
        int IDebugEngine2.CreatePendingBreakpoint(IDebugBreakpointRequest2 pBpRequest, out IDebugPendingBreakpoint2 ppPendingBp)
        {
            DebugWriteCommand("CreatePendingBreakpoint");
            Debug.Assert(this._breakpointManager != null);
            ppPendingBp = null;

            // Check whether breakpoint request for our language
            var requestInfo = new BP_REQUEST_INFO[1];
            EngineUtils.CheckOk(pBpRequest.GetRequestInfo(enum_BPREQI_FIELDS.BPREQI_LANGUAGE | enum_BPREQI_FIELDS.BPREQI_BPLOCATION, requestInfo));
            if (requestInfo[0].guidLanguage != Guids.NodejsDebugLanguage &&
                requestInfo[0].guidLanguage != Guids.ScriptDebugLanguage &&
                requestInfo[0].guidLanguage != Guids.TypeScriptDebugLanguage)
            {
                // Check whether breakpoint request for our "downloaded" script
                // "Downloaded" script will have our IDebugDocument2
                IDebugDocument2 debugDocument;
                var debugDocumentPosition = Marshal.GetObjectForIUnknown(requestInfo[0].bpLocation.unionmember2) as IDebugDocumentPosition2;
                if (debugDocumentPosition == null || VSConstants.S_OK != debugDocumentPosition.GetDocument(out debugDocument) || null == debugDocument as AD7Document)
                {
                    // Not ours
                    return VSConstants.E_FAIL;
                }
            }

            this._breakpointManager.CreatePendingBreakpoint(pBpRequest, out ppPendingBp);
            return VSConstants.S_OK;
        }

        // Informs a DE that the program specified has been atypically terminated and that the DE should 
        // clean up all references to the program and send a program destroy event.
        int IDebugEngine2.DestroyProgram(IDebugProgram2 pProgram)
        {
            DebugWriteCommand("DestroyProgram");

            // Tell the SDM that the engine knows that the program is exiting, and that the
            // engine will send a program destroy. We do this because the Win32 debug api will always
            // tell us that the process exited, and otherwise we have a race condition.
            return (DebuggerConstants.E_PROGRAM_DESTROY_PENDING);
        }

        // Gets the GUID of the DE.
        int IDebugEngine2.GetEngineId(out Guid guidEngine)
        {
            DebugWriteCommand("GetEngineId");
            guidEngine = DebugEngineGuid;
            return VSConstants.S_OK;
        }

        private static ExceptionHitTreatment GetExceptionTreatment(enum_EXCEPTION_STATE exceptionState)
        {
            if ((exceptionState & enum_EXCEPTION_STATE.EXCEPTION_STOP_FIRST_CHANCE) != 0)
            {
                return ExceptionHitTreatment.BreakAlways;
            }

            // UNDONE Handle break on unhandled, once just my code is supported
            // Node has a catch all, so there are no uncaught exceptions
            // For now just break always or never
            //if ((exceptionState & enum_EXCEPTION_STATE.EXCEPTION_STOP_USER_UNCAUGHT) != 0)
            //{
            //    return ExceptionHitTreatment.BreakOnUnhandled;
            //}

            return ExceptionHitTreatment.BreakNever;
        }

        private static void UpdateExceptionTreatment(
            IEnumerable<EXCEPTION_INFO> exceptionInfos,
            Action<ExceptionHitTreatment?, ICollection<KeyValuePair<string, ExceptionHitTreatment>>> updateExceptionTreatment
        )
        {
            ExceptionHitTreatment? defaultExceptionTreatment = null;
            var exceptionTreatments = new List<KeyValuePair<string, ExceptionHitTreatment>>();
            var sendUpdate = false;
            foreach (var exceptionInfo in exceptionInfos)
            {
                if (exceptionInfo.guidType == DebugEngineGuid)
                {
                    sendUpdate = true;
                    if (exceptionInfo.bstrExceptionName == "Node.js Exceptions")
                    {
                        defaultExceptionTreatment = GetExceptionTreatment(exceptionInfo.dwState);
                    }
                    else
                    {
                        exceptionTreatments.Add(new KeyValuePair<string, ExceptionHitTreatment>(exceptionInfo.bstrExceptionName, GetExceptionTreatment(exceptionInfo.dwState)));
                    }
                }
            }

            if (sendUpdate)
            {
                updateExceptionTreatment(defaultExceptionTreatment, exceptionTreatments);
            }
        }

        int IDebugEngine2.RemoveAllSetExceptions(ref Guid guidType)
        {
            DebugWriteCommand("RemoveAllSetExceptions");
            if (guidType == DebugEngineGuid || guidType == Guid.Empty)
            {
                this._process.ClearExceptionTreatment();
            }
            return VSConstants.S_OK;
        }

        int IDebugEngine2.RemoveSetException(EXCEPTION_INFO[] pException)
        {
            DebugWriteCommand("RemoveSetException");
            UpdateExceptionTreatment(pException, this._process.ClearExceptionTreatment);
            return VSConstants.S_OK;
        }

        int IDebugEngine2.SetException(EXCEPTION_INFO[] pException)
        {
            DebugWriteCommand("SetException");
            UpdateExceptionTreatment(pException, this._process.SetExceptionTreatment);
            return VSConstants.S_OK;
        }

        // Sets the locale of the DE.
        // This method is called by the session debug manager (SDM) to propagate the locale settings of the IDE so that
        // strings returned by the DE are properly localized. The engine is not localized so this is not implemented.
        int IDebugEngine2.SetLocale(ushort wLangId)
        {
            DebugWriteCommand("SetLocale");
            return VSConstants.S_OK;
        }

        // A metric is a registry value used to change a debug engine's behavior or to advertise supported functionality. 
        // This method can forward the call to the appropriate form of the Debugging SDK Helpers function, SetMetric.
        int IDebugEngine2.SetMetric(string pszMetric, object varValue)
        {
            DebugWriteCommand("SetMetric");
            return VSConstants.S_OK;
        }

        // Sets the registry root currently in use by the DE. Different installations of Visual Studio can change where their registry information is stored
        // This allows the debugger to tell the engine where that location is.
        int IDebugEngine2.SetRegistryRoot(string pszRegistryRoot)
        {
            DebugWriteCommand("SetRegistryRoot");
            return VSConstants.S_OK;
        }

        #endregion

        #region IDebugEngineLaunch2 Members

        // Determines if a process can be terminated.
        int IDebugEngineLaunch2.CanTerminateProcess(IDebugProcess2 process)
        {
            DebugWriteCommand("CanTerminateProcess");
            AssertMainThread();

            Debug.Assert(this._events != null);
            Debug.Assert(this._process != null);

            var processId = EngineUtils.GetProcessId(process);
            if (processId == this._process.Id)
            {
                return VSConstants.S_OK;
            }

            return VSConstants.S_FALSE;
        }

        // Launches a process by means of the debug engine.
        // Normally, Visual Studio launches a program using the IDebugPortEx2::LaunchSuspended method and then attaches the debugger 
        // to the suspended program. However, there are circumstances in which the debug engine may need to launch a program 
        // (for example, if the debug engine is part of an interpreter and the program being debugged is an interpreted language), 
        // in which case Visual Studio uses the IDebugEngineLaunch2::LaunchSuspended method
        // The IDebugEngineLaunch2::ResumeProcess method is called to start the process after the process has been successfully launched in a suspended state.
        int IDebugEngineLaunch2.LaunchSuspended(string pszServer, IDebugPort2 port, string exe, string args, string dir, string env, string options, enum_LAUNCH_FLAGS launchFlags, uint hStdInput, uint hStdOutput, uint hStdError, IDebugEventCallback2 ad7Callback, out IDebugProcess2 process)
        {
            LiveLogger.WriteLine("AD7Engine LaunchSuspended Called with flags '{0}' ({1})", launchFlags, GetHashCode());
            AssertMainThread();

            Debug.Assert(this._events == null);
            Debug.Assert(this._process == null);
            Debug.Assert(this._ad7ProgramId == Guid.Empty);

            this._events = ad7Callback;

            var debugOptions = NodeDebugOptions.None;
            List<string[]> dirMapping = null;
            string interpreterOptions = null;
            ushort? debugPort = null;
            if (options != null)
            {
                var splitOptions = SplitOptions(options);

                foreach (var optionSetting in splitOptions)
                {
                    var setting = optionSetting.Split(new[] { '=' }, 2);

                    if (setting.Length == 2)
                    {
                        setting[1] = HttpUtility.UrlDecode(setting[1]);

                        switch (setting[0])
                        {
                            case WaitOnAbnormalExitSetting:
                                bool value;
                                if (Boolean.TryParse(setting[1], out value) && value)
                                {
                                    debugOptions |= NodeDebugOptions.WaitOnAbnormalExit;
                                }
                                break;
                            case WaitOnNormalExitSetting:
                                if (Boolean.TryParse(setting[1], out value) && value)
                                {
                                    debugOptions |= NodeDebugOptions.WaitOnNormalExit;
                                }
                                break;
<<<<<<< HEAD
                            case RedirectOutputSetting:
                                if (Boolean.TryParse(setting[1], out value) && value)
                                {
                                    debugOptions |= NodeDebugOptions.RedirectOutput;
                                }
                                break;
=======
>>>>>>> 179c4d92
                            case DirMappingSetting:
                                var dirs = setting[1].Split('|');
                                if (dirs.Length == 2)
                                {
                                    if (dirMapping == null)
                                    {
                                        dirMapping = new List<string[]>();
                                    }
                                    LiveLogger.WriteLine(string.Format(CultureInfo.CurrentCulture, "Mapping dir {0} to {1}", dirs[0], dirs[1]));
                                    dirMapping.Add(dirs);
                                }
                                break;
                            case InterpreterOptions:
                                interpreterOptions = setting[1];
                                break;
                            case WebBrowserUrl:
                                this._webBrowserUrl = setting[1];
                                break;
                            case DebuggerPort:
                                ushort dbgPortTmp;
                                if (ushort.TryParse(setting[1], out dbgPortTmp))
                                {
                                    debugPort = dbgPortTmp;
                                }
                                break;
                        }
                    }
                }
            }

            this._process =
                new NodeDebugger(
                    exe,
                    args,
                    dir,
                    env,
                    interpreterOptions,
                    debugOptions,
                    debugPort
                );

            LiveLogger.WriteLine("AD7Engine starting NodeDebugger");
            this._process.Start(false);

            AttachEvents(this._process);

<<<<<<< HEAD
            var adProcessId = new AD_PROCESS_ID();
            adProcessId.ProcessIdType = (uint)enum_AD_PROCESS_ID.AD_PROCESS_ID_SYSTEM;
            adProcessId.dwProcessId = (uint)this._process.Id;
=======
            var adProcessId = new AD_PROCESS_ID() {
                ProcessIdType = (uint)enum_AD_PROCESS_ID.AD_PROCESS_ID_SYSTEM,
                dwProcessId = (uint)_process.Id
            };
>>>>>>> 179c4d92

            EngineUtils.RequireOk(port.GetProcess(adProcessId, out process));
            LiveLogger.WriteLine("AD7Engine LaunchSuspended returning S_OK");
            Debug.Assert(process != null);
            Debug.Assert(!this._process.HasExited);

            return VSConstants.S_OK;
        }

        private static IEnumerable<string> SplitOptions(string options)
        {
            var res = new List<string>();
            var lastStart = 0;
            for (var i = 0; i < options.Length; i++)
            {
                if (options[i] == ';')
                {
                    if (i < options.Length - 1 && options[i + 1] != ';')
                    {
                        // valid option boundary
                        res.Add(options.Substring(lastStart, i - lastStart));
                        lastStart = i + 1;
                    }
                    else
                    {
                        i++;
                    }
                }
            }
            if (options.Length - lastStart > 0)
            {
                res.Add(options.Substring(lastStart, options.Length - lastStart));
            }
            return res;
        }

        // Resume a process launched by IDebugEngineLaunch2.LaunchSuspended
        int IDebugEngineLaunch2.ResumeProcess(IDebugProcess2 process)
        {
            DebugWriteCommand("ResumeProcess");
            AssertMainThread();

            if (this._events == null)
            {
                // process failed to start
                LiveLogger.WriteLine("ResumeProcess fails, no events");
                return VSConstants.E_FAIL;
            }

            Debug.Assert(this._events != null);
            Debug.Assert(this._process != null);
            Debug.Assert(this._process != null);
            Debug.Assert(this._ad7ProgramId == Guid.Empty);

            var processId = EngineUtils.GetProcessId(process);

            if (processId != this._process.Id)
            {
                LiveLogger.WriteLine("ResumeProcess fails, wrong process");
                return VSConstants.S_FALSE;
            }

            // Send a program node to the SDM. This will cause the SDM to turn around and call IDebugEngine2.Attach
            // which will complete the hookup with AD7
            IDebugPort2 port;
            EngineUtils.RequireOk(process.GetPort(out port));

            var defaultPort = (IDebugDefaultPort2)port;

            IDebugPortNotify2 portNotify;
            EngineUtils.RequireOk(defaultPort.GetPortNotify(out portNotify));

            EngineUtils.RequireOk(portNotify.AddProgramNode(new AD7ProgramNode(this._process.Id)));

            if (this._ad7ProgramId == Guid.Empty)
            {
                LiveLogger.WriteLine("ResumeProcess fails, empty program guid");
                Debug.Fail("Unexpected problem -- IDebugEngine2.Attach wasn't called");
                return VSConstants.E_FAIL;
            }

            LiveLogger.WriteLine("ResumeProcess return S_OK");
            return VSConstants.S_OK;
        }

        // This function is used to terminate a process that the engine launched
        // The debugger will call IDebugEngineLaunch2::CanTerminateProcess before calling this method.
        int IDebugEngineLaunch2.TerminateProcess(IDebugProcess2 process)
        {
            DebugWriteCommand("TerminateProcess");
            AssertMainThread();

            Debug.Assert(this._events != null);
            Debug.Assert(this._process != null);

            var processId = EngineUtils.GetProcessId(process);
            if (processId != this._process.Id)
            {
                return VSConstants.S_FALSE;
            }

            this._process.Terminate();

            return VSConstants.S_OK;
        }

        #endregion

        #region IDebugProgram2 Members

        // Determines if a debug engine (DE) can detach from the program.
        public int CanDetach()
        {
            DebugWriteCommand("CanDetach");
            return VSConstants.S_OK;
        }

        // The debugger calls CauseBreak when the user clicks on the pause button in VS. The debugger should respond by entering
        // breakmode. 
        public int CauseBreak()
        {
            DebugWriteCommand("CauseBreak");
            AssertMainThread();

            this._process.BreakAllAsync().Wait();

            return VSConstants.S_OK;
        }

        // Continue is called from the SDM when it wants execution to continue in the debugee
        // but have stepping state remain. An example is when a tracepoint is executed, 
        // and the debugger does not want to actually enter break mode.
        public int Continue(IDebugThread2 pThread)
        {
            AssertMainThread();

            var thread = (AD7Thread)pThread;
            DebugWriteCommand("Continue");

            // TODO: How does this differ from ExecuteOnThread?
            thread.GetDebuggedThread().Resume();

            return VSConstants.S_OK;
        }

        // Detach is called when debugging is stopped and the process was attached to (as opposed to launched)
        // or when one of the Detach commands are executed in the UI.
        public int Detach()
        {
            DebugWriteCommand("Detach");
            AssertMainThread();

            this._breakpointManager.ClearBreakpointBindingResults();

            this._process.Detach();

            // Before unregistering event handlers, make sure that we have received thread exit and process exit events,
            // since we need to report these as AD7 events to VS to gracefully terminate the debugging session.
            this._threadExitedEvent.WaitOne(3000);
            this._processExitedEvent.WaitOne(3000);

            DetachEvents(this._process);
            this._ad7ProgramId = Guid.Empty;

            return VSConstants.S_OK;
        }

        // Enumerates the code contexts for a given position in a source file.
        public int EnumCodeContexts(IDebugDocumentPosition2 pDocPos, out IEnumDebugCodeContexts2 ppEnum)
        {
            DebugWriteCommand("EnumCodeContexts");

            string filename;
            pDocPos.GetFileName(out filename);
            TEXT_POSITION[] beginning = new TEXT_POSITION[1], end = new TEXT_POSITION[1];

            pDocPos.GetRange(beginning, end);

            ppEnum = new AD7CodeContextEnum(new[] { new AD7MemoryAddress(this, filename, (int)beginning[0].dwLine, (int)beginning[0].dwColumn) });
            return VSConstants.S_OK;
        }

        // EnumCodePaths is used for the step-into specific feature -- right click on the current statment and decide which
        // function to step into. This is not something that we support.
        public int EnumCodePaths(string hint, IDebugCodeContext2 start, IDebugStackFrame2 frame, int fSource, out IEnumCodePaths2 pathEnum, out IDebugCodeContext2 safetyContext)
        {
            DebugWriteCommand("EnumCodePaths");

            pathEnum = null;
            safetyContext = null;
            return VSConstants.E_NOTIMPL;
        }

        // EnumModules is called by the debugger when it needs to enumerate the modules in the program.
        public int EnumModules(out IEnumDebugModules2 ppEnum)
        {
            DebugWriteCommand("EnumModules");
            AssertMainThread();

            var moduleObjects = new AD7Module[this._modules.Count];
            var i = 0;
            foreach (var keyValue in this._modules)
            {
                var adModule = keyValue.Value;
                moduleObjects[i++] = adModule;
            }

            ppEnum = new AD7ModuleEnum(moduleObjects);

            return VSConstants.S_OK;
        }

        // EnumThreads is called by the debugger when it needs to enumerate the threads in the program.
        public int EnumThreads(out IEnumDebugThreads2 ppEnum)
        {
            DebugWriteCommand("EnumThreads");
            AssertMainThread();

            var threadObjects = new AD7Thread[this._threads.Count];
            var i = 0;
            foreach (var keyValue in this._threads)
            {
                var adThread = keyValue.Value;

                Debug.Assert(adThread != null);
                threadObjects[i++] = adThread;
            }

            ppEnum = new AD7ThreadEnum(threadObjects);

            return VSConstants.S_OK;
        }

        // The properties returned by this method are specific to the program. If the program needs to return more than one property, 
        // then the IDebugProperty2 object returned by this method is a container of additional properties and calling the 
        // IDebugProperty2::EnumChildren method returns a list of all properties.
        // A program may expose any number and type of additional properties that can be described through the IDebugProperty2 interface. 
        // An IDE might display the additional program properties through a generic property browser user interface.
        public int GetDebugProperty(out IDebugProperty2 ppProperty)
        {
            DebugWriteCommand("GetDebugProperty");
            throw new Exception("The method or operation is not implemented.");
        }

        // The debugger calls this when it needs to obtain the IDebugDisassemblyStream2 for a particular code-context.
        public int GetDisassemblyStream(enum_DISASSEMBLY_STREAM_SCOPE dwScope, IDebugCodeContext2 codeContext, out IDebugDisassemblyStream2 disassemblyStream)
        {
            DebugWriteCommand("GetDisassemblyStream");
            disassemblyStream = null;
            return VSConstants.E_NOTIMPL;
        }

        // This method gets the Edit and Continue (ENC) update for this program. A custom debug engine always returns E_NOTIMPL
        public int GetENCUpdate(out object update)
        {
            DebugWriteCommand("GetENCUpdate");
            update = null;
            return VSConstants.S_OK;
        }

        // Gets the name and identifier of the debug engine (DE) running this program.
        public int GetEngineInfo(out string engineName, out Guid engineGuid)
        {
            DebugWriteCommand("GetEngineInfo");
            engineName = "Node Engine";
            engineGuid = DebugEngineGuid;
            return VSConstants.S_OK;
        }

        // The memory bytes as represented by the IDebugMemoryBytes2 object is for the program's image in memory and not any memory 
        // that was allocated when the program was executed.
        public int GetMemoryBytes(out IDebugMemoryBytes2 ppMemoryBytes)
        {
            DebugWriteCommand("GetMemoryBytes");
            throw new Exception("The method or operation is not implemented.");
        }

        // Gets the name of the program.
        // The name returned by this method is always a friendly, user-displayable name that describes the program.
        public int GetName(out string programName)
        {
            // The engine uses default transport and doesn't need to customize the name of the program,
            // so return NULL.
            programName = null;
            return VSConstants.S_OK;
        }

        // Gets a GUID for this program. A debug engine (DE) must return the program identifier originally passed to the IDebugProgramNodeAttach2::OnAttach
        // or IDebugEngine2::Attach methods. This allows identification of the program across debugger components.
        public int GetProgramId(out Guid guidProgramId)
        {
            DebugWriteCommand("GetProgramId");
            guidProgramId = this._ad7ProgramId;
            return guidProgramId == Guid.Empty ? VSConstants.E_FAIL : VSConstants.S_OK;
        }

        // This method is deprecated. Use the IDebugProcess3::Step method instead.

        /// <summary>
        /// Performs a step. 
        /// 
        /// In case there is any thread synchronization or communication between threads, other threads in the program should run when a particular thread is stepping.
        /// </summary>
        public int Step(IDebugThread2 pThread, enum_STEPKIND sk, enum_STEPUNIT step)
        {
            DebugWriteCommand("Step");
            var thread = ((AD7Thread)pThread).GetDebuggedThread();
            switch (sk)
            {
                case enum_STEPKIND.STEP_INTO: thread.StepInto(); break;
                case enum_STEPKIND.STEP_OUT: thread.StepOut(); break;
                case enum_STEPKIND.STEP_OVER: thread.StepOver(); break;
            }
            return VSConstants.S_OK;
        }

        // Terminates the program.
        public int Terminate()
        {
            DebugWriteCommand("Terminate");

            // Because we implement IDebugEngineLaunch2 we will terminate
            // the process in IDebugEngineLaunch2.TerminateProcess
            return VSConstants.S_OK;
        }

        // Writes a dump to a file.
        public int WriteDump(enum_DUMPTYPE dumptype, string pszDumpUrl)
        {
            DebugWriteCommand("WriteDump");
            return VSConstants.E_NOTIMPL;
        }

        #endregion

        #region IDebugProgram3 Members

        // ExecuteOnThread is called when the SDM wants execution to continue and have 
        // stepping state cleared.  See http://msdn.microsoft.com/en-us/library/bb145596.aspx for a
        // description of different ways we can resume.
        public int ExecuteOnThread(IDebugThread2 pThread)
        {
            DebugWriteCommand("ExecuteOnThread");
            AssertMainThread();

            // clear stepping state on the thread the user was currently on
            var thread = (AD7Thread)pThread;
            thread.GetDebuggedThread().ClearSteppingState();

            this._process.Resume();

            return VSConstants.S_OK;
        }

        #endregion

        #region IDebugSymbolSettings100 members

        public int SetSymbolLoadState(int bIsManual, int bLoadAdjacent, string strIncludeList, string strExcludeList)
        {
            DebugWriteCommand("SetSymbolLoadState");

            // The SDM will call this method on the debug engine when it is created, to notify it of the user's
            // symbol settings in Tools->Options->Debugging->Symbols.
            //
            // Params:
            // bIsManual: true if 'Automatically load symbols: Only for specified modules' is checked
            // bLoadAdjacent: true if 'Specify modules'->'Always load symbols next to the modules' is checked
            // strIncludeList: semicolon-delimited list of modules when automatically loading 'Only specified modules'
            // strExcludeList: semicolon-delimited list of modules when automatically loading 'All modules, unless excluded'

            return VSConstants.S_OK;
        }

        #endregion

        #region Deprecated interface methods
        // These methods are not called by the Visual Studio debugger, so they don't need to be implemented

        int IDebugEngine2.EnumPrograms(out IEnumDebugPrograms2 programs)
        {
            Debug.Fail("This function is not called by the debugger");

            programs = null;
            return VSConstants.E_NOTIMPL;
        }

        public int Attach(IDebugEventCallback2 pCallback)
        {
            Debug.Fail("This function is not called by the debugger");

            return VSConstants.E_NOTIMPL;
        }

        public int GetProcess(out IDebugProcess2 process)
        {
            Debug.Fail("This function is not called by the debugger");

            process = null;
            return VSConstants.E_NOTIMPL;
        }

        public int Execute()
        {
            Debug.Fail("This function is not called by the debugger.");
            return VSConstants.E_NOTIMPL;
        }

        #endregion

        #region Events

        internal void Send(IDebugEvent2 eventObject, string iidEvent, IDebugProgram2 program, IDebugThread2 thread)
        {
            LiveLogger.WriteLine("AD7Engine Event: {0} ({1})", eventObject.GetType(), iidEvent);

            // Check that events was not disposed
            var events = this._events;
            if (events == null)
            {
                return;
            }

            uint attributes;
            var riidEvent = new Guid(iidEvent);
            var attributesResult = eventObject.GetAttributes(out attributes);
            if (attributesResult == VSConstants.RPC_E_DISCONNECTED)
            {
                return;
            }
            EngineUtils.RequireOk(attributesResult);

            if ((attributes & (uint)enum_EVENTATTRIBUTES.EVENT_STOPPING) != 0 && thread == null)
            {
                Debug.Fail("A thread must be provided for a stopping event");
                return;
            }

            try
            {
                var eventResult = events.Event(this, null, program, thread, eventObject, ref riidEvent, attributes);
                if (eventResult == VSConstants.RPC_E_DISCONNECTED)
                {
                    return;
                }
                EngineUtils.RequireOk(eventResult);
            }
            catch (InvalidCastException)
            {
                // COM object has gone away
            }
        }

        internal void Send(IDebugEvent2 eventObject, string iidEvent, IDebugThread2 thread)
        {
            Send(eventObject, iidEvent, this, thread);
        }

        private void AttachEvents(NodeDebugger process)
        {
            LiveLogger.WriteLine("AD7Engine attaching events to NodeDebugger");

            process.ProcessLoaded += this.OnProcessLoaded;
            process.ModuleLoaded += this.OnModuleLoaded;
            process.ThreadCreated += this.OnThreadCreated;

            process.BreakpointBound += this.OnBreakpointBound;
            process.BreakpointUnbound += this.OnBreakpointUnbound;
            process.BreakpointBindFailure += this.OnBreakpointBindFailure;

            process.BreakpointHit += this.OnBreakpointHit;
            process.AsyncBreakComplete += this.OnAsyncBreakComplete;
            process.ExceptionRaised += this.OnExceptionRaised;
            process.ProcessExited += this.OnProcessExited;
            process.EntryPointHit += this.OnEntryPointHit;
            process.StepComplete += this.OnStepComplete;
            process.ThreadExited += this.OnThreadExited;
            process.DebuggerOutput += this.OnDebuggerOutput;

            // Subscribe to document changes if Edit and Continue is enabled.
            var shell = (IVsShell)Package.GetGlobalService(typeof(SVsShell));
            if (shell != null)
            {
                // The debug engine is loaded by VS separately from the main NTVS package, so we
                // need to make sure that the package is also loaded before querying its options.
                var packageGuid = new Guid(Guids.NodejsPackageString);
                IVsPackage package;
                shell.LoadPackage(ref packageGuid, out package);

                var nodejsPackage = package as NodejsPackage;
                if (nodejsPackage != null)
                {
                    this._trackFileChanges = nodejsPackage.GeneralOptionsPage.EditAndContinue;

                    if (this._trackFileChanges)
                    {
                        this._documentEvents = nodejsPackage.DTE.Events.DocumentEvents;
                        this._documentEvents.DocumentSaved += this.OnDocumentSaved;
                    }
                }
            }

            process.StartListening();
        }

        private void DetachEvents(NodeDebugger process)
        {
            process.ProcessLoaded -= this.OnProcessLoaded;
            process.ModuleLoaded -= this.OnModuleLoaded;
            process.ThreadCreated -= this.OnThreadCreated;

            process.BreakpointBound -= this.OnBreakpointBound;
            process.BreakpointUnbound -= this.OnBreakpointUnbound;
            process.BreakpointBindFailure -= this.OnBreakpointBindFailure;

            process.BreakpointHit -= this.OnBreakpointHit;
            process.AsyncBreakComplete -= this.OnAsyncBreakComplete;
            process.ExceptionRaised -= this.OnExceptionRaised;
            process.ProcessExited -= this.OnProcessExited;
            process.EntryPointHit -= this.OnEntryPointHit;
            process.StepComplete -= this.OnStepComplete;
            process.ThreadExited -= this.OnThreadExited;
            process.DebuggerOutput -= this.OnDebuggerOutput;

            if (this._documentEvents != null)
            {
                this._documentEvents.DocumentSaved -= this.OnDocumentSaved;
            }
        }

        private void OnThreadExited(object sender, ThreadEventArgs e)
        {
            // TODO: Thread exit code
            AD7Thread oldThread;
            this._threads.TryGetValue(e.Thread, out oldThread);
            this._threads.Remove(e.Thread);

            this._threadExitedEvent.Set();

            if (oldThread != null)
            {
                Send(new AD7ThreadDestroyEvent(0), AD7ThreadDestroyEvent.IID, oldThread);
            }
        }

        private void OnThreadCreated(object sender, ThreadEventArgs e)
        {
            LiveLogger.WriteLine("Thread created: " + e.Thread.Id);

            lock (this._syncLock)
            {
                var newThread = new AD7Thread(this, e.Thread);

                // Treat first thread created as main thread
                // Should only be one for Node
                Debug.Assert(this._mainThread == null);
                if (this._mainThread == null)
                {
                    this._mainThread = newThread;
                }

                this._threads.Add(e.Thread, newThread);
                if (this._loadComplete)
                {
                    SendThreadCreate(newThread);
                }
            }
        }

        public static List<IVsDocumentPreviewer> GetDefaultBrowsers()
        {
            var browserList = new List<IVsDocumentPreviewer>();
            var doc3 = (IVsUIShellOpenDocument3)NodejsPackage.Instance.GetService(typeof(SVsUIShellOpenDocument));
            var previewersEnum = doc3.DocumentPreviewersEnum;

            var rgPreviewers = new IVsDocumentPreviewer[1];
            uint celtFetched;
            while (ErrorHandler.Succeeded(previewersEnum.Next(1, rgPreviewers, out celtFetched)) && celtFetched == 1)
            {
                if (rgPreviewers[0].IsDefault && !string.IsNullOrEmpty(rgPreviewers[0].Path))
                {
                    browserList.Add(rgPreviewers[0]);
                }
            }
            return browserList;
        }

        private void OnEntryPointHit(object sender, ThreadEventArgs e)
        {
            Send(new AD7EntryPointEvent(), AD7EntryPointEvent.IID, this._threads[e.Thread]);
        }

        private void LaunchBrowserDebugger()
        {
            LiveLogger.WriteLine("LaunchBrowserDebugger Started");

            var vsDebugger = (IVsDebugger2)ServiceProvider.GlobalProvider.GetService(typeof(SVsShellDebugger));

            var info = new VsDebugTargetInfo2();
            var infoSize = Marshal.SizeOf(info);
            info.cbSize = (uint)infoSize;
            info.bstrExe = this._webBrowserUrl;
            info.dlo = (uint)_DEBUG_LAUNCH_OPERATION3.DLO_LaunchBrowser;
            var defaultBrowsers = GetDefaultBrowsers();
            if (defaultBrowsers.Count != 1 || defaultBrowsers[0].DisplayName != "Internet Explorer")
            {
                // if we use UseDefaultBrowser we lose the nice control & debugging of IE, so
                // instead launch w/ no debugging when the user has selected a browser other than IE.
                info.LaunchFlags |= (uint)__VSDBGLAUNCHFLAGS.DBGLAUNCH_StopDebuggingOnEnd |
                                    (uint)__VSDBGLAUNCHFLAGS4.DBGLAUNCH_UseDefaultBrowser |
                                    (uint)__VSDBGLAUNCHFLAGS.DBGLAUNCH_NoDebug;
            }

            info.guidLaunchDebugEngine = DebugEngineGuid;
            var infoPtr = Marshal.AllocCoTaskMem(infoSize);
            Marshal.StructureToPtr(info, infoPtr, false);

            try
            {
                vsDebugger.LaunchDebugTargets2(1, infoPtr);
            }
            finally
            {
                if (infoPtr != IntPtr.Zero)
                {
                    Marshal.FreeCoTaskMem(infoPtr);
                }
            }

            LiveLogger.WriteLine("LaunchBrowserDebugger Completed");
        }

        private void OnStepComplete(object sender, ThreadEventArgs e)
        {
            Send(new AD7SteppingCompleteEvent(), AD7SteppingCompleteEvent.IID, this._threads[e.Thread]);
        }

        private void OnProcessLoaded(object sender, ThreadEventArgs e)
        {
            lock (this._syncLock)
            {
                this._processLoaded = true;
                HandleLoadComplete();
            }
        }

        private void OnProcessExited(object sender, ProcessExitedEventArgs e)
        {
            try
            {
                this._processExitedEvent.Set();
                lock (this._syncLock)
                {
                    this._processLoaded = false;
                    Send(new AD7ProgramDestroyEvent((uint)e.ExitCode), AD7ProgramDestroyEvent.IID, null);
                }
            }
            catch (InvalidOperationException)
            {
                // we can race at shutdown and deliver the event after the debugger is shutting down.
            }
        }

        private void OnModuleLoaded(object sender, ModuleLoadedEventArgs e)
        {
            lock (this._syncLock)
            {
                var adModule = this._modules[e.Module] = new AD7Module(e.Module);
                if (this._loadComplete)
                {
                    SendModuleLoad(adModule);
                }
            }
        }

        private void OnExceptionRaised(object sender, ExceptionRaisedEventArgs e)
        {
            // Exception events are sent when an exception occurs in the debuggee that the debugger was not expecting.
            AD7Thread thread;
            if (this._threads.TryGetValue(e.Thread, out thread))
            {
                Send(
                    new AD7DebugExceptionEvent(e.Exception.TypeName, e.Exception.Description, e.IsUnhandled, this),
                    AD7DebugExceptionEvent.IID,
                    thread
                );
            }
        }

        private void OnBreakpointHit(object sender, BreakpointHitEventArgs e)
        {
            var boundBreakpoint = this._breakpointManager.GetBoundBreakpoint(e.BreakpointBinding);
            Send(new AD7BreakpointEvent(new AD7BoundBreakpointsEnum(new[] { boundBreakpoint })), AD7BreakpointEvent.IID, this._threads[e.Thread]);
        }

        private void OnBreakpointBound(object sender, BreakpointBindingEventArgs e)
        {
            var pendingBreakpoint = this._breakpointManager.GetPendingBreakpoint(e.Breakpoint);
            var breakpointBinding = e.BreakpointBinding;
            var codeContext = new AD7MemoryAddress(this, pendingBreakpoint.DocumentName, breakpointBinding.Target.Line, breakpointBinding.Target.Column);
            var documentContext = new AD7DocumentContext(codeContext);
            var breakpointResolution = new AD7BreakpointResolution(this, breakpointBinding, documentContext);
            var boundBreakpoint = new AD7BoundBreakpoint(breakpointBinding, pendingBreakpoint, breakpointResolution, breakpointBinding.Enabled);
            this._breakpointManager.AddBoundBreakpoint(breakpointBinding, boundBreakpoint);
            Send(
                new AD7BreakpointBoundEvent(pendingBreakpoint, boundBreakpoint),
                AD7BreakpointBoundEvent.IID,
                null
            );
        }

        private void OnBreakpointUnbound(object sender, BreakpointBindingEventArgs e)
        {
            var breakpointBinding = e.BreakpointBinding;
            var boundBreakpoint = this._breakpointManager.GetBoundBreakpoint(breakpointBinding);
            if (boundBreakpoint != null)
            {
                this._breakpointManager.RemoveBoundBreakpoint(breakpointBinding);
                Send(
                    new AD7BreakpointUnboundEvent(boundBreakpoint),
                    AD7BreakpointUnboundEvent.IID,
                    null
                );
            }
        }

        private void OnBreakpointBindFailure(object sender, BreakpointBindingEventArgs e)
        {
            var pendingBreakpoint = this._breakpointManager.GetPendingBreakpoint(e.Breakpoint);
            var breakpointErrorEvent = new AD7BreakpointErrorEvent(pendingBreakpoint, this);
            pendingBreakpoint.AddBreakpointError(breakpointErrorEvent);
            Send(breakpointErrorEvent, AD7BreakpointErrorEvent.IID, null);
        }

        private void OnAsyncBreakComplete(object sender, ThreadEventArgs e)
        {
            AD7Thread thread;
            if (!this._threads.TryGetValue(e.Thread, out thread))
            {
                this._threads[e.Thread] = thread = new AD7Thread(this, e.Thread);
            }
            Send(new AD7AsyncBreakCompleteEvent(), AD7AsyncBreakCompleteEvent.IID, thread);
        }

        private void OnDebuggerOutput(object sender, OutputEventArgs e)
        {
            AD7Thread thread = null;
            if (e.Thread != null && !this._threads.TryGetValue(e.Thread, out thread))
            {
                this._threads[e.Thread] = thread = new AD7Thread(this, e.Thread);
            }

            // thread can be null for an output string event because it is not
            // a stopping event.
            Send(new AD7DebugOutputStringEvent2(e.Output), AD7DebugOutputStringEvent2.IID, thread);
        }

        private void OnDocumentSaved(Document document)
        {
            var module = this.Process.GetModuleForFilePath(document.FullName);
            if (module == null)
            {
                return;
            }

            // For .ts files, we need to build the project to regenerate .js code.
            if (StringComparer.OrdinalIgnoreCase.Equals(Path.GetExtension(module.FileName), NodejsConstants.TypeScriptExtension))
            {
                if (document.ProjectItem.ContainingProject.GetNodeProject().Build(null, null) != MSBuildResult.Successful)
                {
                    var statusBar = (IVsStatusbar)ServiceProvider.GlobalProvider.GetService(typeof(SVsStatusbar));
                    statusBar.SetText(Resources.DebuggerModuleUpdateFailed);
                    return;
                }
            }

            DebuggerClient.RunWithRequestExceptionsHandled(async () =>
            {
                var currentProcess = this.Process;
                if (currentProcess == null || !await currentProcess.UpdateModuleSourceAsync(module).ConfigureAwait(false))
                {
                    var statusBar = (IVsStatusbar)ServiceProvider.GlobalProvider.GetService(typeof(SVsStatusbar));
                    statusBar.SetText(Resources.DebuggerModuleUpdateFailed);
                }
            });
        }

        #endregion

        internal static void MapLanguageInfo(string filename, out string pbstrLanguage, out Guid pguidLanguage)
        {
            if (StringComparer.OrdinalIgnoreCase.Equals(Path.GetExtension(filename), NodejsConstants.TypeScriptExtension))
            {
                pbstrLanguage = NodejsConstants.TypeScript;
                pguidLanguage = Guids.TypeScriptDebugLanguage;
            }
            else
            {
                pbstrLanguage = NodejsConstants.JavaScript;
                pguidLanguage = Guids.NodejsDebugLanguage;
            }
        }

        /// <summary>
        /// Enumerates files in the solution projects.
        /// </summary>
        /// <returns>File names collection.</returns>
        private IEnumerable<string> EnumerateSolutionFiles()
        {
            var solution = Package.GetGlobalService(typeof(SVsSolution)) as IVsSolution;
            if (solution != null)
            {
                foreach (var project in solution.EnumerateLoadedProjects(false))
                {
                    foreach (var itemid in project.EnumerateProjectItems())
                    {
                        string moniker;
                        if (ErrorHandler.Succeeded(project.GetMkDocument(itemid, out moniker)) && moniker != null)
                        {
                            yield return moniker;
                        }
                    }
                }
            }
        }

        private void DebugWriteCommand(string commandName)
        {
            LiveLogger.WriteLine("AD7Engine Called " + commandName);
        }
    }
}
<|MERGE_RESOLUTION|>--- conflicted
+++ resolved
@@ -553,15 +553,6 @@
                                     debugOptions |= NodeDebugOptions.WaitOnNormalExit;
                                 }
                                 break;
-<<<<<<< HEAD
-                            case RedirectOutputSetting:
-                                if (Boolean.TryParse(setting[1], out value) && value)
-                                {
-                                    debugOptions |= NodeDebugOptions.RedirectOutput;
-                                }
-                                break;
-=======
->>>>>>> 179c4d92
                             case DirMappingSetting:
                                 var dirs = setting[1].Split('|');
                                 if (dirs.Length == 2)
@@ -608,16 +599,11 @@
 
             AttachEvents(this._process);
 
-<<<<<<< HEAD
-            var adProcessId = new AD_PROCESS_ID();
-            adProcessId.ProcessIdType = (uint)enum_AD_PROCESS_ID.AD_PROCESS_ID_SYSTEM;
-            adProcessId.dwProcessId = (uint)this._process.Id;
-=======
-            var adProcessId = new AD_PROCESS_ID() {
+            var adProcessId = new AD_PROCESS_ID() 
+            {
                 ProcessIdType = (uint)enum_AD_PROCESS_ID.AD_PROCESS_ID_SYSTEM,
                 dwProcessId = (uint)_process.Id
             };
->>>>>>> 179c4d92
 
             EngineUtils.RequireOk(port.GetProcess(adProcessId, out process));
             LiveLogger.WriteLine("AD7Engine LaunchSuspended returning S_OK");
